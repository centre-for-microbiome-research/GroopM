--- conflicted
+++ resolved
@@ -128,11 +128,7 @@
                          loadKmerSigs=loadKmerSigs,
                          makeColours=True,
                          loadContigNames=loadContigNames,
-<<<<<<< HEAD
                          loadContigLengths=loadContigLengths,
-=======
-                         loadContigLengths=True,
->>>>>>> e2151b32
                          loadBins=True,
                          loadLinks=loadLinks
                         )

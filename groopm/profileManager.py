--- conflicted
+++ resolved
@@ -429,13 +429,8 @@
             if len(sub_cons) > ideal_contig_num:
                 # select every second contig when sorted by mer PC1
                 mer_sorted = np_argsort(self.kmerNormPC1[sub_cons])
-<<<<<<< HEAD
-                sub_cons = np_array([sub_cons[mer_sorted[i*2]] for i in np_arange(int(len(sub_cons)/2))])
-                
-=======
                 sub_cons = np_array([sub_cons[mer_sorted[i*2]] for i in range(int(len(sub_cons)/2))])
 
->>>>>>> f6dd6d11
         # now that we have a subset, calculate the distance between each of the untransformed vectors
         num_sc = len(sub_cons)
         

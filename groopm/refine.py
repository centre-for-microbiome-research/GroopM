#!/usr/bin/env python
###############################################################################
#                                                                             #
#    refine.py                                                                #
#                                                                             #
#    A collection of classes / methods used when bin refinment and expansion  #
#                                                                             #
#    Copyright (C) Michael Imelfort                                           #
#                                                                             #
###############################################################################
#                                                                             #
#          .d8888b.                                    888b     d888          #
#         d88P  Y88b                                   8888b   d8888          #
#         888    888                                   88888b.d88888          #
#         888        888d888 .d88b.   .d88b.  88888b.  888Y88888P888          #
#         888  88888 888P"  d88""88b d88""88b 888 "88b 888 Y888P 888          #
#         888    888 888    888  888 888  888 888  888 888  Y8P  888          #
#         Y88b  d88P 888    Y88..88P Y88..88P 888 d88P 888   "   888          #
#          "Y8888P88 888     "Y88P"   "Y88P"  88888P"  888       888          #
#                                             888                             #
#                                             888                             #
#                                             888                             #
#                                                                             #
###############################################################################
#                                                                             #
#    This program is free software: you can redistribute it and/or modify     #
#    it under the terms of the GNU General Public License as published by     #
#    the Free Software Foundation, either version 3 of the License, or        #
#    (at your option) any later version.                                      #
#                                                                             #
#    This program is distributed in the hope that it will be useful,          #
#    but WITHOUT ANY WARRANTY; without even the implied warranty of           #
#    MERCHANTABILITY or FITNESS FOR A PARTICULAR PURPOSE.  See the            #
#    GNU General Public License for more details.                             #
#                                                                             #
#    You should have received a copy of the GNU General Public License        #
#    along with this program. If not, see <http://www.gnu.org/licenses/>.     #
#                                                                             #
###############################################################################

__author__ = "Michael Imelfort"
__copyright__ = "Copyright 2012"
__credits__ = ["Michael Imelfort"]
__license__ = "GPL3"
__version__ = "0.2.1"
__maintainer__ = "Michael Imelfort"
__email__ = "mike@mikeimelfort.com"
__status__ = "Alpha"

###############################################################################

from sys import exc_info, exit, stdout as sys_stdout
from Queue import Queue
from operator import itemgetter
import readline

from PIL import Image
import rainbow

from colorsys import hsv_to_rgb as htr
import matplotlib.pyplot as plt
from matplotlib.colors import LinearSegmentedColormap
from matplotlib.cm import get_cmap
from mpl_toolkits.mplot3d import axes3d, Axes3D
from pylab import plot,subplot,axis,stem,show,figure
from numpy import (abs as np_abs,
                   amax as np_amax,
                   amin as np_amin,
                   append as np_append,
                   arange as np_arange,
                   arccos as np_arccos,
                   arccos as np_cos,
                   argmax as np_argmax,
                   argmin as np_argmin,
                   argsort as np_argsort,
                   around as np_around,
                   array as np_array,
                   bincount as np_bincount,
                   ceil as np_ceil,
                   concatenate as np_concatenate,
                   copy as np_copy,
                   cos as np_cos,
                   delete as np_delete,
                   dot as np_dot,
                   eye as np_eye,
                   hstack as np_hstack,
                   max as np_max,
                   mean as np_mean,
                   median as np_median,
                   min as np_min,
                   ones as np_ones,
                   ones_like as np_ones_like,
                   pi as np_pi,
                   ravel as np_ravel,
                   reshape as np_reshape,
                   seterr as np_seterr,
                   shape as np_shape,
                   sin as np_sin,
                   size as np_size,
                   sort as np_sort,
                   sqrt as np_sqrt,
                   std as np_std,
                   sum as np_sum,
                   where as np_where,
                   zeros as np_zeros)
from numpy.linalg import norm as np_norm
from numpy.random import (randint as randint,
                          random as random,
                          shuffle as shuffle)

from scipy.spatial import KDTree as kdt
from scipy.cluster.vq import kmeans,vq,whiten,kmeans2
from scipy.spatial.distance import cdist, squareform, pdist

# GroopM imports
from binManager import BinManager
from bin import Bin
from ellipsoid import EllipsoidTool
from PCA import PCA, Center
import groopmTimekeeper as gtime
import groopmExceptions as ge
from som import SOM
np_seterr(all='raise')

###############################################################################
###############################################################################
###############################################################################
###############################################################################

# dimension of our SOM
SOMDIM = 4 # trans cov  + 1st pca kmers

class RefineEngine:
    """Workhorse wrapper for bin refinement"""
    def __init__(self,
                 timer,
                 BM=None,
                 dbFileName="",
                 transform=True,
                 getUnbinned=False,
                 loadContigNames=False,
                 bids=[],
                 squish=False
                 ):
        # worker classes
        if BM is None:
            # make our own ones from scratch
            self.BM = BinManager(dbFileName=dbFileName, squish=squish)
            self.BM.loadBins(timer,
                             bids=bids,
                             makeBins=True,
                             silent=False,
                             loadContigNames=loadContigNames,
                             getUnbinned=getUnbinned,
                             transform=transform,
                             loadRawKmers=True)
        else:
            self.BM = BM

        self.PM = self.BM.PM

        # make pretty ellipses for fun and profit
        self.ET = EllipsoidTool()

        # pay attention to contig lengths when including in bins use grubbs test
        self.GT = GrubbsTester()

        self.transform = transform        # are we going to transform the data

#------------------------------------------------------------------------------
# REFINING

    def refineBins(self, timer, auto=False, saveBins=False, plotFinal="", gf=""):
        """Iterative wrapper for the refine function"""
        if self.transform:      # do we want to plot to 1000*1000*1000
            ignoreRanges=False
        else:
            ignoreRanges=True

        if auto:
            print "    Start automatic bin refinement"
            num_binned = len(self.PM.binnedRowIndices.keys())
            perc = "%.2f" % round((float(num_binned)/float(self.PM.numContigs))*100,2)
            print "   ",num_binned,"contigs across",len(self.BM.bins.keys()),"cores (",perc,"% )"

            graph = self.autoRefineBins(timer, makeGraph=gf!="")
            if graph is not None:
                print "    Writing graph to:", gf
                try:
                    with open(gf, "w") as gv_fh:
                        gv_fh.write(graph)
                except:
                    print "Error writing graph to:", gf

            num_binned = len(self.PM.binnedRowIndices.keys())
            perc = "%.2f" % round((float(num_binned)/float(self.PM.numContigs))*100,2)
            print "   ",num_binned,"contigs across",len(self.BM.bins.keys()),"cores (",perc,"% )"

            if plotFinal != "":
                bids = self.BM.getBids()
                for bid in bids:
                    self.BM.bins[bid].makeBinDist(self.PM.transformedCP,
                                               self.PM.averageCoverages,
                                               self.PM.kmerNormPC1,
                                               self.PM.kmerPCs,
                                               self.PM.contigGCs,
                                               self.PM.contigLengths)
                self.BM.plotBins(FNPrefix=plotFinal, ET=self.ET)

            if saveBins:
                self.BM.saveBins(nuke=True)
        else:
            self.plotterRefineBins(ignoreRanges=ignoreRanges)

    def plotterRefineBins(self, ignoreRanges=False):
        """combine similar bins using 3d plots"""
        use_elipses = True
        show_chimeric_bins = False
        ET = self.ET
        self.printRefinePlotterInstructions()
        #self.BM.plotBinIds(ignoreRanges=ignoreRanges)
        continue_merge = True
        while(continue_merge):
            user_option = self.promptOnPlotterRefine()

            if(user_option == 'Q'):
                print '\nBye!'
                return

            elif(user_option == 'C'):
                print "Select colormap:"
                print "  1. HSV"
                print "  2. Accent"
                print "  3. Blues"
                print "  4. Spectral"
                print "  5. Grayscale"
                print "  6. Discrete (14 colors)"
                print "  7. Discrete paired (14 colors)"

                bValid = False
                while(not bValid):
                  try:
                      colormap_id = int(raw_input(" Enter colormap number (e.g., 1): "))
                      if colormap_id < 1 or colormap_id > 7:
                        raise ValueError('Invalid colormap id.')
                      bValid = True
                  except ValueError:
                        print "Colormap must be specified as a number between 1 and 7."

                if colormap_id == 1:
                  self.PM.setColorMap('HSV')
                elif colormap_id == 2:
                  self.PM.setColorMap('Accent')
                elif colormap_id == 3:
                  self.PM.setColorMap('Blues')
                elif colormap_id == 4:
                  self.PM.setColorMap('Spectral')
                elif colormap_id == 5:
                  self.PM.setColorMap('Grayscale')
                elif colormap_id == 6:
                  self.PM.setColorMap('Discrete')
                elif colormap_id == 7:
                  self.PM.setColorMap('DiscretePaired')

            elif(user_option == 'E'):
                if use_elipses:
                    ET = None
                    use_elipses = False
                    print "\nEllipses off"
                else:
                    ET = self.ET
                    use_elipses = True
                    print "\nEllipses on"

            elif(user_option == 'X'):
                if show_chimeric_bins:
                    show_chimeric_bins = False
                    print "\nShowing likely chimeric bins."
                else:
                    show_chimeric_bins = True
                    print "\nHiding likely chimeric bins."

            elif(user_option == 'R'):
                self.BM.plotBinIds(ignoreRanges=ignoreRanges, showChimeric=show_chimeric_bins)

            elif(user_option == 'P'):
                self.BM.plotBinPoints(ignoreRanges=ignoreRanges, showChimeric=show_chimeric_bins)

            elif(user_option == 'M'):
                # merge bins
                merge_bids = self.BM.getPlotterMergeIds()
                if(not len(merge_bids) == 0):
                    self.BM.merge(merge_bids,
                                  auto=False,
                                  manual=True,
                                  newBid=False,
                                  saveBins=True,
                                  verbose=False,
                                  printInstructions=False,
                                  use_elipses=use_elipses)

            elif(user_option == 'G'):
                # display a subset only!
                have_range = False
                krange=0
                while(not have_range):
                    try:
                        gc_range_str = raw_input(" Enter GC range to examine (e.g., 0.5-0.6): ")

                        if '-' not in gc_range_str:
                          raise ValueError('Incorrectly formatted GC range.')
                        else:
                          values = gc_range_str.split('-')
                          start = float(values[0])
                          end = float(values[1])
                          gc_range=[start,end]

                        have_range = True
                    except ValueError:
                        print "GC ranges must be entered as 'a-b' (e.g., 0.5-0.6)."
                self.BM.plotBinIds(gc_range=gc_range, ignoreRanges=ignoreRanges)

            elif(user_option == 'B'):
                # print subset of bins
                have_bid = False
                bids = []
                while(not have_bid):
                    have_bid = True
                    try:
                        usr_bids = raw_input(" Enter 'space' seperated bin id(s) to plot: ")
                        bids = [int(i) for i in usr_bids.split(" ")]
                        if bids == [-1]:
                            bids = self.BM.getBids()
                        else:
                            for bid in bids:
                                if bid not in self.BM.bins:
                                    print "ERROR: Bin %d not found!" % bid
                                    have_bid &= False
                    except ValueError:
                        print "You need to enter an integer value!"

                self.BM.plotSelectBins(bids, plotMers=True, ET=ET)

            elif(user_option == 'S'):
                # split bins
                have_bid = False
                have_parts = False
                while(not have_bid):
                    try:
                        bid = int(raw_input(" Enter bid to split: "))
                        if bid not in self.BM.bins:
                            print "ERROR: Bin %d not found!" % bid
                        else:
                            have_bid = True
                    except ValueError:
                        print "You need to enter an integer value!"
                while(not have_parts):
                    try:
                        parts = int(raw_input(" Enter number of parts to split into: "))
                        if(parts < 2):
                            print "ERROR: Need to choose 2 or more parts"
                        else:
                            have_parts = True
                    except ValueError:
                        print "You need to enter an integer value!"
                self.BM.split(bid,
                              parts,
                              mode='kmer',
                              auto=False,
                              saveBins=True,
                              printInstructions=False,
                              use_elipses=use_elipses)

            elif(user_option == 'V'):
                """plot in vicinity of a bin"""
                have_bid = False
                have_radius = False
                while(not have_bid):
                    try:
                        bid = int(raw_input(" Enter bid of interest: "))
                        if bid not in self.BM.bins:
                            print "ERROR: Bin %d not found!" % bid
                        else:
                            have_bid = True
                    except ValueError:
                        print "You need to enter an integer value!"
                while(not have_radius):
                    try:
                        usr_radius = raw_input(" Enter radius to select from [default 100]: ")
                        if usr_radius == "":
                            radius = 100
                        else:
                            radius = int(usr_radius)
                        have_radius = True
                    except ValueError:
                        print "You need to enter an integer value!"

                # we need to find all points in an area about the centroid of
                # this bin
                self.BM.bins[bid].makeBinDist(self.PM.transformedCP,
                                              self.PM.averageCoverages,
                                              self.PM.kmerNormPC1,
                                              self.PM.kmerPCs,
                                              self.PM.contigGCs,
                                              self.PM.contigLengths)
                # now go point shopping
                disp_vals = np_array([])
                disp_gc = np_array([])
                disp_lens = np_array([])
                num_points = 0
                seen_bids = {}
                for row_index in range(len(self.PM.indices)):
                    if np_norm(self.PM.transformedCP[row_index] -
                               self.BM.bins[bid].covMeans) <= radius:
                        num_points += 1
                        disp_vals = np_append(disp_vals, self.PM.transformedCP[row_index])
                        disp_lens = np_append(disp_lens, np_sqrt(self.PM.contigLengths[row_index]))
                        disp_gc = np_append(disp_gc, self.PM.contigGCs[row_index])
                        try:
                            seen_bids[self.PM.binIds[row_index]].append(1)
                        except KeyError:
                            seen_bids[self.PM.binIds[row_index]] = [1]

                # reshape
                disp_vals = np_reshape(disp_vals, (num_points, 3))

                print " Points are located in bins:"
                for seen_bid in seen_bids:
                    print "    %d - %d occurances" % (seen_bid, len(seen_bids[seen_bid]))

                fig = plt.figure()
                ax = fig.add_subplot(1,1,1, projection='3d')
                sc = ax.scatter(disp_vals[:,0],
                           disp_vals[:,1],
                           disp_vals[:,2],
                           edgecolors='k',
                           c=disp_gc,
                           cmap=self.PM.colorMapGC,
                           s=disp_lens,
                           marker='.')
                sc.set_edgecolors = sc.set_facecolors = lambda *args:None # disable depth transparency effect

                self.BM.bins[bid].plotOnAx(ax,
                                           self.PM.transformedCP,
                                           self.PM.contigGCs,
                                           self.PM.contigLengths,
                                           self.PM.colorMapGC,
                                           self.PM.isLikelyChimeric,
                                           ET=ET)
                try:
                    plt.show()
                except:
                    print "Error showing image:", sys.exc_info()[0]
                    raise
                plt.close(fig)
                del fig
            else:
                return
        return

    def autoRefineBins(self,
                       timer,
                       mergeSimilarBins=True,
                       removeDuds=False,
                       nukeOutliers=True,
                       shuffleRefine=True,
                       verbose=False,
                       plotAfterOB=False,
                       makeGraph=False):
        """Automagically refine bins"""

        sys_stdout.flush()
        graph = None
        if makeGraph:
            # lets make a graph
            graph = [{}, []]

            for bid in self.BM.getBids():
                bin = self.BM.bins[bid]
                centroid_gc = np_mean(self.PM.contigGCs[bin.rowIndices])
                centroid_color = self.PM.colorMapGC(centroid_gc)
                ncc = [int(i) for i in centroid_color * 255]
                hex_color = '#%02x%02x%02x' % (ncc[0], ncc[1], ncc[2])
                graph[0][bid] = '\t%d [fontcolor="%s" color="%s"];\n' % (bid, hex_color, hex_color)

        # identify and remove outlier bins
        if nukeOutliers:
            nuked = self.nukeOutliers()
            print "    %s" % timer.getTimeStamp()
            sys_stdout.flush()

            if makeGraph:
                # make all these uys point at the deleted bin
                if len(nuked) > 0:
                    graph[0][-1] = '\t"OUTLIERS" [fontcolor="#FF0000" color="#000000"];\n'
                for bid in nuked:
                    graph[1].append('\t%d -> "OUTLIERS";' % (bid))

        # merge bins together
        kCut = self.getKCut()
        cCut = self.getCCut()
        if mergeSimilarBins:
            self.mergeSimilarBins(kCut, cCut, graph=graph, verbose=False)
            print "    %s" % timer.getTimeStamp()
            sys_stdout.flush()

        if plotAfterOB:
            bids = self.BM.getBids()
            for bid in bids:
                self.BM.bins[bid].makeBinDist(self.PM.transformedCP,
                                              self.PM.averageCoverages,
                                              self.PM.kmerNormPC1,
                                              self.PM.kmerPCs,
                                              self.PM.contigGCs,
                                              self.PM.contigLengths)
            self.BM.plotBins(FNPrefix="AFTER_OB", ET=self.ET)
            print "    %s" % timer.getTimeStamp()
            sys_stdout.flush()

        if shuffleRefine:
            nuked = self.shuffleRefineContigs(timer)
            print "    %s" % timer.getTimeStamp()
            sys_stdout.flush()
            if makeGraph:
                # Make sure we know these guys were deleted
                if len(nuked) > 0:
                    graph[0][-2] = '\t"SHUFFLED" [fontcolor="#FF0000" color="#000000"];\n'
                for bid in nuked:
                    graph[1].append('\t%d -> "SHUFFLED";' % (bid))

        if removeDuds:
            nuked = self.removeDuds()
            print "    %s" % timer.getTimeStamp()
            sys_stdout.flush()
            if makeGraph:
                # Make sure we know these guys were deleted
                if len(nuked) > 0:
                    graph[0][-3] = '\t"DUDS" [fontcolor="#FF0000" color="#000000"];\n'
                for bid in nuked:
                    graph[1].append('\t%d -> "DUDS";' % (bid))

        if makeGraph:
            return self.writeGV(graph)

    def nukeOutliers(self, verbose=False):
        """ Identify bins which contain mixed genomes based on GC.
              Small bins are nuked, large bins are flagged as chimeric. """
        print "    Identifying possible chimeric cores"
        sys_stdout.flush()

        bids = self.BM.getBids()

        # first we need to build a distribution!
        gc_stdev_distrb = []
        for bid in bids:
            self.BM.bins[bid].makeBinDist(self.PM.transformedCP,
                                       self.PM.averageCoverages,
                                       self.PM.kmerNormPC1,
                                       self.PM.kmerPCs,
                                       self.PM.contigGCs,
                                       self.PM.contigLengths)
            gc_stdev_distrb.append(self.BM.bins[bid].gcStdev)

        # now we work out the distribution of stdevs
        stdstd = np_std(gc_stdev_distrb)
        stdmean = np_mean(gc_stdev_distrb)

        dead_bins = []
        num_chimeric_bins = 0
        for bid in bids:
            Z = (self.BM.bins[bid].gcStdev - stdmean)/stdstd
            if Z > 2:
                if self.BM.bins[bid].totalBP < 100000:
                    dead_bins.append(bid)
                else:
                    self.PM.isLikelyChimeric[bid] = True
                num_chimeric_bins += 1

        # delete the bad bins
        self.BM.deleteBins(dead_bins,
                           force=True,
                           freeBinnedRowIndices=True,
                           saveBins=False)

        print "    Identified %d likely chimeras, removed %d small chimeric bins" % (num_chimeric_bins, len(dead_bins))
        return dead_bins

    def mergeSimilarBins(self, kCut, cCut, bids=[], verbose=False, graph=None, silent=False, loose=0.):
        """Merge bins which are just crying out to be merged!"""
        if kCut is None:
            kCut = self.getKCut(loose=loose)
        if cCut is None:
            cCut = self.getCCut(loose=loose)

        if len(bids) == 0:
            bids = self.BM.getBids()

        if not silent:
            print "    Merging similar bins (%d) with kCut %0.4f cCut %0.4f" % (len(bids),kCut,cCut)

        # identify merging groups
        mergers = self.findMergeGroups(verbose=verbose, bids=bids)
        num_bins_removed = 0

        # and then merge them
        for merge in mergers:
            bins_removed = self.combineMergers(merge, kCut, cCut, graph=graph)
            num_bins_removed += len(bins_removed)
        if not silent:
            print "    Merged %d of %d cores leaving %d cores total" % (num_bins_removed, len(bids), len(self.BM.bins))

        return num_bins_removed

    def findMergeGroups(self, bids=[], verbose=False):
        """Identify groups of contigs which could be merged"""
        cov_tdm = []                # these are used in the neighbor search
        kmer_tdm = []

        bid_2_tdm_index = {}
        tdm_index_2_bid = {}

        if bids == []:
            bids = self.BM.getBids()

        K = 6                   # number of neighbours to test,
                                # 6 seems reasonable since this allwos
                                # for 1 neighbour per side in a 3D space
        if K > len(bids):
            K = len(bids)

        # keep track of what gets merged where
        merged_bins = {}        # oldId => newId
        processed_pairs = {}    # keep track of pairs we've analysed
        bin_c_lengths = {}      # bid => [len,len,...]
        bin_c_ellipsoid_volumes = {}    # volume of the minimum bounding COVERAGE ellipsoid
        bin_c_ellipsoids = {}           # the matrix A representing the bins COVERAGE ellipsiod
        bin_k_ellipse_areas = {}        # area of the minimum bounding KMER ellipse
        bin_k_ellipses = {}             # the matrix A representing the bins KMER ellipse

#-----
# PREP DATA STRUCTURES

        # sort all contigs in ascending order of kSigPC
        sorted_Ks = np_argsort(self.PM.kmerNormPC1)
        seen_bids = {}
        index = 0
        for RI in sorted_Ks:
            try:
                seen_bids[self.PM.binIds[RI]][1] = index
            except KeyError:
                seen_bids[self.PM.binIds[RI]] = [index, index]
            index += 1

        index = 0
        for bid in bids:
            if self.PM.isLikelyChimeric[bid]: # ignore bins that are likely chimeric
              continue

            bin = self.BM.bins[bid]

            bin.makeBinDist(self.PM.transformedCP,
                            self.PM.averageCoverages,
                            self.PM.kmerNormPC1,
                            self.PM.kmerPCs,
                            self.PM.contigGCs,
                            self.PM.contigLengths,
                            merTol=2.5)  # make the merTol a little larger...

            # build coverage and kmer vectors for each bin (normalized as required)
            cov_tdm.append(bin.covMeans)
            kmer_tdm.append(bin.kMeans)

            # work out the volume of the minimum bounding coverage ellipsoid and kmer ellipse
            (bin_c_ellipsoids[bid], bin_c_ellipsoid_volumes[bid]) = bin.getBoundingCEllipsoidVol(self.PM.transformedCP, ET=self.ET, retA=True)

            BP = self.PM.kmerPCs[bin.rowIndices,0:3]
            (bin_k_ellipses[bid], bin_k_ellipse_areas[bid]) = bin.getBoundingKEllipseArea(BP,
                                                                                          ET=self.ET,
                                                                                          retA=True)

            bin_c_lengths[bid] = [self.PM.contigLengths[row_index] for row_index in bin.rowIndices]

            bid_2_tdm_index[bid] = index
            tdm_index_2_bid[index] = bid
            index += 1

            # we will not process any pair twice.
            # we also wish to avoid checking if a bin will merge with itself
            processed_pairs[self.BM.makeBidKey(bid, bid)] = True
#-----
# ALL Vs ALL
        # make a search tree from whitened coverage means and kmer means
        cp_cov_tdm = np_copy(cov_tdm)
        c_mean_tdm = np_mean(cp_cov_tdm, axis=0)
        c_std_tdm = np_std(cp_cov_tdm, axis=0)
        c_whiten_tdm = (cp_cov_tdm - c_mean_tdm) / c_std_tdm

        cov_search_tree = kdt(c_whiten_tdm)
        kmer_search_tree = kdt(kmer_tdm)
        for bid in bids:
            if self.PM.isLikelyChimeric[bid]: # ignore bins that are likely chimeric
              continue

            # get the base bid and trace the chain up through mergers...
            merged_base_bid = bid
            base_bid = bid
            while merged_base_bid in merged_bins:
                merged_base_bid = merged_bins[merged_base_bid]
            base_bin = self.BM.bins[base_bid]

            # get the K closest bins in coverage and kmer space
            cov_neighbor_list = [tdm_index_2_bid[i] for i in cov_search_tree.query(c_whiten_tdm[bid_2_tdm_index[bid]], k=K)[1]]
            kmer_neighbor_list = [tdm_index_2_bid[i] for i in kmer_search_tree.query(kmer_tdm[bid_2_tdm_index[bid]], k=K)[1]]
            common_neighbors = set(cov_neighbor_list).intersection(set(kmer_neighbor_list))

            if verbose:
                print "++++++++++"
                print bid, cov_neighbor_list
                print bid, kmer_neighbor_list
                print bid, common_neighbors

            # test each neighbor in turn
            for i, neighbor_index in enumerate(common_neighbors):
                # get the query bid and trace the chain up through mergers...
                query_bid = neighbor_index
                merged_query_bid = query_bid
                while merged_query_bid in merged_bins:
                    merged_query_bid = merged_bins[merged_query_bid]

                if verbose:
                    print "++++++++++"
                    print base_bid, query_bid, merged_base_bid, merged_query_bid
#-----
# TIME WASTERS

                # process each BID pair once only (takes care of self comparisons too!)
                seen_key = self.BM.makeBidKey(base_bid, query_bid)
                if(seen_key in processed_pairs or merged_base_bid == merged_query_bid):
                    if verbose:
                        print "TW"
                    continue
                processed_pairs[seen_key] = True

                query_bin = self.BM.bins[query_bid]
#-----
# CONTIG LENGTH SANITY
                # Test the smaller bin against the larger
                if query_bin.binSize < base_bin.binSize:
                    lengths_wrong = self.GT.isMaxOutlier(np_median(bin_c_lengths[query_bid]),
                                                         bin_c_lengths[base_bid]
                                                         )
                else:
                    lengths_wrong = self.GT.isMaxOutlier(np_median(bin_c_lengths[base_bid]),
                                                         bin_c_lengths[query_bid]
                                                         )
                if lengths_wrong:
                    if verbose:
                        print "LW"
                    continue
#-----
# KMER ELLIPSE OVERLAP
                if (bin_k_ellipse_areas[base_bid] <= bin_k_ellipse_areas[query_bid]):
                    INTT = self.ET.doesIntersect3D(bin_k_ellipses[query_bid][0],
                                                   bin_k_ellipses[query_bid][1],
                                                   bin_k_ellipses[base_bid][0],
                                                   bin_k_ellipses[base_bid][1])
                else:
                    INTT = self.ET.doesIntersect3D(bin_k_ellipses[base_bid][0],
                                                   bin_k_ellipses[base_bid][1],
                                                   bin_k_ellipses[query_bid][0],
                                                   bin_k_ellipses[query_bid][1])

                if verbose:
                    fig = plt.figure()
                    ax = fig.add_subplot(1, 1, 1)
                    base_bin.plotMersOnAx(ax,
                                          self.PM.kmerPCs[:,0],
                                          self.PM.kmerPCs[:,1],
                                          self.PM.contigGCs,
                                          self.PM.contigLengths,
                                          self.PM.colorMapGC,
                                          ET=self.ET)
                    query_bin.plotMersOnAx(ax,
                                           self.PM.kmerPCs[:,0],
                                           self.PM.kmerPCs[:,1],
                                           self.PM.contigGCs,
                                           self.PM.contigLengths,
                                           self.PM.colorMapGC,
                                           ET=self.ET)
                    plt.title("MERGE: %d -> %d (%d)" % (base_bid, query_bid, INTT))
                    plt.show()
                    plt.close(fig)
                    del fig

                if not INTT:
                    if verbose:
                        print "KINTT"
                    continue
#-----
# MINIMUM BOUNDING COVERAGE ELLIPSOID

                # determine if intersection exists
                if bin_c_ellipsoid_volumes[base_bid] <= bin_c_ellipsoid_volumes[query_bid]:
                    intersects = self.ET.doesIntersect3D(bin_c_ellipsoids[query_bid][0],
                                                         bin_c_ellipsoids[query_bid][1],
                                                         bin_c_ellipsoids[base_bid][0],
                                                         bin_c_ellipsoids[base_bid][1])
                else:
                    intersects = self.ET.doesIntersect3D(bin_c_ellipsoids[base_bid][0],
                                                         bin_c_ellipsoids[base_bid][1],
                                                         bin_c_ellipsoids[query_bid][0],
                                                         bin_c_ellipsoids[query_bid][1])

                if verbose:
                    fig = plt.figure()
                    ax = fig.add_subplot(1, 1, 1, projection='3d')
                    base_bin.plotOnAx(ax, self.PM.transformedCP, self.PM.contigGCs, self.PM.contigLengths, self.PM.colorMapGC, self.PM.isLikelyChimeric, ET=self.ET)
                    query_bin.plotOnAx(ax, self.PM.transformedCP, self.PM.contigGCs, self.PM.contigLengths, self.PM.colorMapGC, self.PM.isLikelyChimeric, ET=self.ET)
                    plt.title("MERGE: %d -> %d (%d)" % (base_bid, query_bid, intersects))
                    plt.show()
                    plt.close(fig)
                    del fig

                if not intersects:
                    if verbose:
                        print "CINTT"
                    continue

                # We only get here if we're going to merge the bins
                if merged_query_bid < merged_base_bid:
                    merged_bins[merged_base_bid] = merged_query_bid
                    # we just nuked the base bid
                    break
                else:
                    merged_bins[merged_query_bid] = merged_base_bid
#-----
# CREATE FINAL MERGE GROUPS
        # now make a bunch of possible mergers
        mergers = []
        processed_bids = {}     # bid => index in mergers
        for bid in merged_bins:

            # trace this guy until the end
            merging_bid = merged_bins[bid]
            while merging_bid in merged_bins:
                merging_bid = merged_bins[merging_bid]

            try:
                merge_list_id_1 = processed_bids[bid]
            except KeyError:
                merge_list_id_1 = -1
            try:
                merge_list_id_2 = processed_bids[merging_bid]
            except KeyError:
                merge_list_id_2 = -1

            if merge_list_id_1 == -1:
                if merge_list_id_2 == -1:
                    # all new
                    index = len(mergers)
                    processed_bids[merging_bid] = index
                    processed_bids[bid] = index
                    mergers.append([bid, merging_bid])
                else:
                    processed_bids[bid] = merge_list_id_2
                    mergers[merge_list_id_2].append(bid)
            elif merge_list_id_2 == -1:
                processed_bids[merging_bid] = merge_list_id_1
                mergers[merge_list_id_1].append(merging_bid)

        return mergers

    def combineMergers(self, bidList, kCut, cCut, graph=None):
        """Try to merge similar bins in the given list"""

        merged_bids = []
        too_big = 10000

        # PCA kmers to find out who is most similar to whom
        (bin_mer_PCAs, mer_con_PCAs) = self.rePCA(bidList, doBoth=True)
        side = len(bidList)
        sq_dists = cdist(bin_mer_PCAs, bin_mer_PCAs)
        dists = squareform(sq_dists)

        # raw coverage averages for each bin
        raw_coverage_centroids = {}

        while True:
            # find the closest pair
            closest = np_argmin(dists)
            if dists[closest] == too_big:
                break
            (i,j) = self.PM.small2indices(closest, side-1)
            bid1 = bidList[i]
            bid2 = bidList[j]
            should_merge = False

            # test if the mer dist is teensy tiny.
            # this is a time saver...
            k_diff = np_mean(cdist(self.PM.kmerPCs[self.BM.bins[bid1].rowIndices], self.PM.kmerPCs[self.BM.bins[bid2].rowIndices]))

            #if VVB:
            #    print bid1, bid2, k_diff,
            mers_OK = False
            if k_diff <= kCut:
                should_merge = True
            else:
                # not teensy tiny, but is it still OK?
                (test, null) = self.testMergeMer(bid1, bid2, mer_con_PCAs)
                should_merge = test < null

            if should_merge:
                # now we know we should merge based on mers,
                # test if the bins lie in the same coverage region
                # get the angle between the two bins
                try:
                    c1 = raw_coverage_centroids[bid1]
                except KeyError:
                    c1 = np_mean([self.PM.covProfiles[row_index] for row_index in self.BM.bins[bid1].rowIndices], axis=0)
                    raw_coverage_centroids[bid1] = c1
                try:
                    c2 = raw_coverage_centroids[bid2]
                except KeyError:
                    c2 = np_mean([self.PM.covProfiles[row_index] for row_index in self.BM.bins[bid2].rowIndices], axis=0)
                    raw_coverage_centroids[bid2] = c2
                try:
                    ang = np_arccos(np_dot(c1,c2) / np_norm(c1) / np_norm(c2))
                except FloatingPointError:
                    ang = 0.0

                if ang > cCut:
                    # if the angle between is not teensy timy
                    (test, null) = self.testMergeCoverage(bid1, bid2)
                    if test >= null:
                        should_merge = False

            if should_merge:
                # get these before we merge!
                if graph is not None:
                    graph[1].append("\t%d -> %d;" % (bid2, bid1))
                b1_size = self.BM.bins[bid1].binSize
                b2_size = self.BM.bins[bid2].binSize

                # merge!
                merged_bids.append(bid2)
                self.BM.merge([bid1, bid2],
                              auto=True,
                              manual=False,
                              newBid=False,
                              saveBins=False,
                              verbose=False,
                              printInstructions=False,
                              use_elipses=False)

                # we use the weighted average of the two previous pca positions
                # to determine where the newly merged bin should reside
                bin_mer_PCAs[i] = (bin_mer_PCAs[i] * b1_size + bin_mer_PCAs[j] * b2_size) / (b1_size + b2_size)
                raw_coverage_centroids[bid1] = (raw_coverage_centroids[bid1] * b1_size + raw_coverage_centroids[bid2] * b2_size) / (b1_size + b2_size)

                # re-calc the distances
                new_dists = cdist([bin_mer_PCAs[i]], bin_mer_PCAs)

                # we need to fix the distance matrix
                sq_dists[j,:] = too_big
                sq_dists[:,j] = too_big
                sq_dists[j,j] = 0.0
                sq_dists[i,:] = np_where(sq_dists[i,:] == too_big, sq_dists[i,:], new_dists)
                sq_dists[:,i] = np_where(sq_dists[:,i] == too_big, sq_dists[:,i], new_dists)
                dists = squareform(sq_dists)
            else:
                # we won't check this again
                sq_dists[i,j] = too_big
                sq_dists[j,i] = too_big
                dists = squareform(sq_dists)

        #self.BM.plotMultipleBins([[h] for h in bidList])
        return merged_bids

    def buildSOM(self,
                 timer,
                 maskBoundaries=False,
                 defineBins=False,
                 retrain=False,
                 render=False,
                 silent=False,
                 animateFilePrefix=""):
        """Build, train and return a SOM for the given bids"""

        # produce the actual training data
        # this is the bin centroid values
        bids = self.BM.getNonChimericBinIds()
        training_data = np_zeros((len(bids), SOMDIM))
        i = 0
        for bid in bids:
            training_data[i,:-1] = np_mean(self.PM.transformedCP[self.BM.bins[bid].rowIndices], axis=0)
            training_data[i,-1] = np_mean(self.PM.kmerNormPC1[self.BM.bins[bid].rowIndices], axis=0)
            i += 1

        som_side = np_max([100, len(bids)*5])

        # normalise the data so it fits between 0 and 1
        # but make sure that the max global CP and mer values are
        # used to scale
        minz = np_zeros((SOMDIM))
        minz[:-1] = np_min(self.PM.transformedCP, axis=0)
        minz[-1] = np_min(self.PM.kmerNormPC1, axis=0)

        maxz = np_zeros((SOMDIM))
        maxz[:-1] = np_max(self.PM.transformedCP, axis=0)
        maxz[-1] = np_max(self.PM.kmerNormPC1, axis=0)

        maxz -= minz
        training_data -= minz
        training_data /= maxz

        # during training, use the max and min vals of
        # the actual training data
        tminz = np_min(training_data, axis=0)
        tmaxz = np_max(training_data, axis=0)

        # set training in motion
        SS = SOM(som_side, SOMDIM, lc=tminz, uc=tmaxz)
        SS.train(training_data,
                 influenceRate=0.15,
                 iterations=800,
                 silent=silent,
                 weightImgFileNamePrefix=animateFilePrefix)
        print "    --"
        print "    %s" % timer.getTimeStamp()
        if render:
            SS.renderWeights("S1")

        if maskBoundaries:
            if not silent:
                print "    Creating boundary mask"
            # make a boundary mask
            if render:
                SS.makeBoundaryMask(plotMaskFile="S2.png")
            else:
                SS.makeBoundaryMask()
            SS.maskBoundaries()
        if defineBins:
            # assign regions on som surface to specific bins
            if not silent:
                print "    Defining bin regions"
            SS.defineBinRegions(bids, training_data, render=render)
            if render:
                SS.renderBoundaryMask(plotMaskFile="S5.png")
        if maskBoundaries:
            # mask out regions where we don't like it
            if not silent:
                print "    Masking SOM classifier"
            SS.maskBoundaries(addNoise=False, doFlat=True)
        if render:
            SS.renderWeights("S6")

        print "    %s" % timer.getTimeStamp()
        if retrain:
            # retrain bin regions using contigs from the bin
            if not silent:
                print "    Retraining SOM classifier"
            for i in range(len(bids)):
                bid = bids[i]
                sys_stdout.write("\r    Retraining on bin: %d (%d of %d)" % (bid, i+1, len(bids)))
                sys_stdout.flush()
                self.retrainSOM(SS,
                                bid,
                                SS.makeBinMask(training_data[i]),
                                som_side,
                                minz,
                                maxz,
                                silent=silent,
                                render=render)
            #SS.renderWeights("gg")
            print "    --"

        if render:
            #SS.renderWeights("S7")
            pass

        return (SS, minz, maxz, som_side)

    def retrainSOM(self,
                   SS,
                   bid,
                   maskPoints,
                   som_side,
                   minz,
                   maxz,
                   silent=False,
                   render=False):
        """Further training of a SOM built using bin means"""
        bin = self.BM.bins[bid]

        # make a training set of just this node's contigs
        block = np_zeros((bin.binSize,SOMDIM))
        block[:,:-1] = self.PM.transformedCP[bin.rowIndices]
        block[:,-1] = self.PM.kmerNormPC1[bin.rowIndices]

        # global normalisation
        block -= minz
        block /= maxz

        # now we'd like to centre the weights and mask within an
        # appropriately sized square
        min_p = np_min(maskPoints.keys(), axis=0)
        max_p = np_max(maskPoints.keys(), axis=0)
        diffs = max_p - min_p
        small_side = np_min(diffs)
        sweights = np_copy(SS.weights.nodes[min_p[0]:min_p[0]+diffs[0]+1,min_p[1]:min_p[1]+diffs[1]+1])
        #SS.weights.renderSurface("C_%d.png"%bid, nodes=sweights)

        # shift and mask out all other bins
        shifted_mask_points = {}
        shifted_bin_mask = np_ones((diffs[0]+1,diffs[1]+1))
        for (r,c) in maskPoints.keys():
            shift = maskPoints[(r,c)] - min_p
            shifted_bin_mask[shift[0],shift[1]] = 0
            shifted_mask_points[(shift[0], shift[1])] = shift
        SS.maskBoundaries(weights=sweights, mask=shifted_bin_mask)

        # train on the set of dummy weights
        sweights = SS.train(block,
                            weights=sweights,
                            iterations=50,
                            mask=shifted_mask_points,
                            radius=small_side/3,
                            influenceRate=0.1)

        #SS.weights.renderSurface("D_%d.png"%bid, nodes=sweights)
        # update the torusMesh values appropriately
        for (r,c) in maskPoints.keys():
            shift = maskPoints[(r,c)] - min_p
            SS.weights.nodes[r,c] = sweights[shift[0], shift[1]]
        SS.weights.fixFlatNodes()

        if render:
            SS.renderWeights("S_%d"%bid)


    def shuffleRefineContigs(self, timer, inclusivity=2):
        """refine bins by shuffling contigs around"""
        print "    Start shuffle refinement"

        # first, build a SOM
        bids = self.BM.getBids()
        bin_c_lengths = {}      # bid => [len,len,...]
        for bid in bids:
            bin_c_lengths[bid] = [self.PM.contigLengths[row_index] for row_index in self.BM.bins[bid].rowIndices]

        (SS, minz, maxz, side) = self.buildSOM(timer,
                                               maskBoundaries=True,
                                               defineBins=True,
                                               retrain=True)

        print "    %s" % timer.getTimeStamp()

        # now do the shuffle refinement, keep an eye out for
        new_assignments = {}
        wrongs = {}
        news = {}
        rights = {}
        nones = {}

        # we load all contigs into the block
        block = np_zeros((len(self.PM.transformedCP),SOMDIM))
        block[:,:-1] = self.PM.transformedCP
        block[:,-1] = self.PM.kmerNormPC1

        # apply sane normalisation
        block -= minz
        block /= maxz

        for i in range(len(self.PM.indices)):
            assigned = False
            old_bid = self.PM.binIds[i]
            putative_bid = SS.classifyContig(block[i])
            if putative_bid == old_bid:
                # assigned to the old bin
                # nothing much to do here...
                assigned = True
                try:
                    new_assignments[old_bid].append(i)
                except KeyError:
                    new_assignments[old_bid] = [i]
                try:
                    rights[old_bid] += 1
                except KeyError:
                    rights[old_bid] = 1

            elif self.BM.bins[putative_bid].binSize > 1:
                # stats f**k up on single contig bins, soz...
                length_wrong = self.GT.isMaxOutlier(self.PM.contigLengths[i],
                                                    bin_c_lengths[putative_bid]
                                                    )
                if not length_wrong:
                    # fits length cutoff
                    (covZ,merZ) = self.BM.scoreContig(i, putative_bid)
                    if covZ <= inclusivity and merZ <= inclusivity:
                        # we can recruit
                        try:
                            new_assignments[putative_bid].append(i)
                        except KeyError:
                            new_assignments[putative_bid] = [i]
                        assigned = True

                        #----------------------
                        if old_bid != 0:
                            if putative_bid != old_bid:
                                try:
                                    wrongs[old_bid] += 1
                                except KeyError:
                                    wrongs[old_bid] = 1
                            else:
                                try:
                                    rights[putative_bid] += 1
                                except KeyError:
                                    rights[putative_bid] = 1
                        else:
                            try:
                                news[putative_bid] += 1
                            except KeyError:
                                news[putative_bid] = 1
                        #----------------------
            if not assigned:
                # could not put it anwhere
                # assign to the old bin
                try:
                    new_assignments[old_bid].append(i)
                except KeyError:
                    new_assignments[old_bid] = [i]
                try:
                    nones[old_bid] += 1
                except KeyError:
                    nones[old_bid] = 1

        print "    ------------------------------------------------------"
        print "     BID    ORIG    CHGE    SAME    NEWS    NONE    TOTAL"
        print "    ------------------------------------------------------"
        for bid in bids:
            print "   %4d    %5d   " % (bid, self.BM.bins[bid].binSize),
            if bid in wrongs:
                print "%04d   " % wrongs[bid],
            else:
                print "0000   ",
            if bid in rights:
                print "%04d   " % rights[bid],
            else:
                print "0000   ",
            if bid in news:
                print "%04d   " % news[bid],
            else:
                print "0000   ",
            if bid in nones:
                print "%04d   " % nones[bid]
            else:
                print "0000   "
            print "%04d   " % len(new_assignments[bid])
        print "\n    ---------------------------------------------"

        # now get ready for saving.
        # first, we nuke all non-chimeric bins
        chimeric_bids = self.BM.getChimericBinIds()
        self.BM.deleteBins(bids, force=True, freeBinnedRowIndices=False, saveBins=False)
        self.BM.bins = {}

        # these are profile manager variables. We will overwrite
        # these here so that everything stays in sync..
        self.PM.binIds = np_zeros((len(self.PM.indices))) # list of bin IDs
        self.PM.validBinIds = {}              # { bid : numMembers }
        self.PM.binnedRowIndices = {}         # dictionary of those indices which belong to some bin
        self.PM.restrictedRowIndices = {}     # dictionary of those indices which can not be binned yet
        self.PM.isLikelyChimeric = {}

        # now we rebuild all the bins but with the new assignments
        for bid in new_assignments:
<<<<<<< HEAD
            if bid != 0:
                row_indices = np_array(new_assignments[bid])
                new_bin = self.BM.makeNewBin(rowIndices=row_indices, bid=bid)
                self.PM.validBinIds[bid] = len(row_indices)
                for row_index in row_indices:
                    self.PM.binIds[row_index] = bid
                    self.PM.binnedRowIndices[row_index] = True
=======
            row_indices = np_array(new_assignments[bid])
            new_bin = self.BM.makeNewBin(rowIndices=row_indices, bid=bid)
            self.PM.validBinIds[bid] = len(row_indices)
            for row_index in row_indices:
                self.PM.binIds[row_index] = bid
                self.PM.binnedRowIndices[row_index] = True

        # remove any reassigned contigs within chimeric bins
        for bid in chimeric_bids:
            if bid in self.BM.getBids():
              self.PM.isLikelyChimeric[bid] = True

>>>>>>> e9e31117
        return []

    def removeDuds(self, ms=20, mv=1000000, verbose=False):
        """Run this after refining to remove scrappy leftovers"""
        print "    Removing dud cores (min %d contigs or %d bp)" % (ms, mv)
        deleters = []
        for bid in self.BM.getBids():
            bin = self.BM.bins[bid]
            if not self.BM.isGoodBin(bin.totalBP, bin.binSize, ms=ms, mv=mv):
                # delete this chap!
                deleters.append(bid)
        if verbose:
            print "duds", deleters
        if len(deleters) > 0:
            self.BM.deleteBins(deleters,
                               force=True,
                               freeBinnedRowIndices=True,
                               saveBins=False)
        print "    Removed %d cores leaving %d cores" % (len(deleters), len(self.BM.bins))
        return deleters

#------------------------------------------------------------------------------
# UTILITIES

    def findBestBid(self, row_index):
        """Find the bid which is the best match for this row index"""
        pass

    def rePCA(self,
              bidList,
              mode='mer',
              doBoth=False,
              doContigs=False,
              addZeros=False,
              addOnes=False):
        """Re-calculate PCA coords for a collection of bins

        mode may be 'mer', 'cov' or 'trans'

        If do contigs is set then it returns a n X 2 array
        of PC1, PC2 for all contigs in all bins in bidList
        The ordering is bidList -> rowIndices.
        IE. n = sum(rowIndices) for all bins in bidList

        If doContigs is not set then we average across all the contigs
        in each bin and return a n X 2 array where n is the number of
        bins in bidList

        If doBoth is set then we do both. However, we return a dict of type:
        {row_index : np_array([PC1, PC2])}

        addZeros adds a zero vector as the final entry in the PCA output
        addOnes adds a ones vector as the second last entry.
        addOnes implies addZeros
        """
        signal = []
        both_tmp = {}
        both_ret = {}
        num_ss = 0
        if mode == 'mer':
            data = self.PM.kmerSigs
        elif mode == 'cov':
            data = self.PM.covProfiles
        elif mode == 'trans':
            data = self.PM.transformedCP
        else:
            raise ge.ModeNotAppropriateException("Invlaid mode " + type)

        pc_len = len(data[self.BM.bins[bidList[0]].rowIndices[0]])
        if doBoth:
            # the eventual goal is to produce a dict of RI -> kPCA
            # we just need to shuffle things about for a second here...
            for bid in bidList:
                for row_index in self.BM.bins[bid].rowIndices:
                    signal.append(data[row_index])
                    both_tmp[num_ss] = row_index
                    num_ss += 1
        else:
            for bid in bidList:
                for row_index in self.BM.bins[bid].rowIndices:
                    signal.append(data[row_index])
                    num_ss += 1

        if addOnes:
            addZeros = True
            signal.append(np_ones(pc_len))
            num_ss += 1

        if addZeros:
            signal.append(np_zeros(pc_len))
            num_ss += 1

        signal = np_reshape(signal, (num_ss, pc_len))


        # do the PCA analysis
        Center(signal,verbose=0)
        p = PCA(signal)
        components = p.pc()

        # now make the color profile based on PC1
        PC1 = np_array([float(i) for i in components[:,0]])
        PC2 = np_array([float(i) for i in components[:,1]])

        # normalise to fit between 0 and 1
        PC1 -= np_min(PC1)
        PC1 /= np_max(PC1)
        PC2 -= np_min(PC2)
        PC2 /= np_max(PC2)

        if doContigs:
            return np_reshape([[PC1[i], PC2[i]] for i in range(len(PC1))],
                              (num_ss,2))
        if doBoth:
            # make the actual return dict
            for i in range(num_ss):
                both_ret[both_tmp[i]] = np_array([PC1[i], PC2[i]])

        # else work out the average for each bin
        ml_2d = np_array([])
        index_start = 0
        for bid in bidList:
            nri = len(self.BM.bins[bid].rowIndices)
            mPCA = np_mean(np_reshape([[PC1[i], PC2[i]] for i in range(index_start, index_start+nri)],
                                      (nri,2)),
                           axis=0)

            index_start += nri
            ml_2d = np_append(ml_2d, mPCA)

        if addOnes:
            # second last index is the 1
            # last index is the 0 - PCA stylez!
            ml_2d = np_append(ml_2d, [PC1[-2], PC2[-2]])
            ml_2d = np_append(ml_2d, [PC1[-1], PC2[-1]])
            if doBoth:
                return (np_reshape(ml_2d, (len(bidList)+2,2)), both_ret)
            return np_reshape(ml_2d, (len(bidList)+2,2))
        elif addZeros:
            # last index is the 0 - PCA stylez!
            ml_2d = np_append(ml_2d, [PC1[-1], PC2[-1]])
            if doBoth:
                return (np_reshape(ml_2d, (len(bidList)+1,2)), both_ret)
            return np_reshape(ml_2d, (len(bidList)+1,2))
        else:
            if doBoth:
                return (np_reshape(ml_2d, (len(bidList),2)), both_ret)
            return np_reshape(ml_2d, (len(bidList),2))

    def getKCut(self, loose=0.):
        """Work out the easy cutoff for kmerVal distance"""
        mean_k_vals = []
        for bid in self.BM.getBids():
            if self.PM.isLikelyChimeric[bid]: # ignore bins that are likely chimeric
              continue

            bin = self.BM.bins[bid]

            bin_k_vals = self.PM.kmerPCs[bin.rowIndices]
            k_dist = pdist(bin_k_vals)
            if len(k_dist) > 0:
                mean_k_vals.append(np_mean(k_dist))

        return np_mean(mean_k_vals) + loose * np_std(mean_k_vals)

    def getCCut(self, loose=0.):
        """Work out the easy cutoff for coverage angle difference"""
        mean_angles = []
        max_in_bin = 100 # at most XXX contigs per bin
        for bid in self.BM.getBids():
            if self.PM.isLikelyChimeric[bid]:
              continue

            bin = self.BM.bins[bid]

            if bin.binSize < max_in_bin:
                sample_size = bin.binSize
            else:
                sample_size = max_in_bin
            # select a few at random
            si = np_arange(bin.binSize)
            shuffle(si)
            for i in range(sample_size):
                for j in range(i+1, sample_size):
                    r1 = bin.rowIndices[si[i]]
                    r2 = bin.rowIndices[si[j]]
                    try:
                        ang = np_arccos(np_dot(self.PM.covProfiles[r1],self.PM.covProfiles[r2]) /
                                                 self.PM.normCoverages[r1]/self.PM.normCoverages[r2])
                    except FloatingPointError:
                        ang = 0.0
                    mean_angles.append(ang)

        return np_mean(mean_angles) + loose * np_std(mean_angles)

#-----------------------------
# MERGE TESTING BASED ON KMERS

    def testMergeMer(self,
                     bid1,
                     bid2,
                     merPCAs,
                     maxSample = 200,
                     confidence=0.97,
                     verbose=False):
        """Determine if a merge makes sense in mer land"""
        null_loops = 99
        front_RIs = self.BM.bins[bid1].rowIndices
        rear_RIs = self.BM.bins[bid2].rowIndices

        front_RIs_size = len(front_RIs)
        rear_RIs_size = len(rear_RIs)

        # generate a NULL distribution of alpha splits
        x = np_concatenate([front_RIs, rear_RIs])
        shuffle(x)
        x_size = len(x)

        # sub sample the total space
        if maxSample != 0:
            front_sample_size = np_min([maxSample, front_RIs_size])
            rear_sample_size = np_min([maxSample, rear_RIs_size])
        else:
            front_sample_size = front_RIs_size
            rear_sample_size = rear_RIs_size

        # we do different things here depending on the size of the samples
        if front_sample_size < 64:
            # We should brute force this guy
            F_funct = self.calculateMerAlphaPart
        else:
            # take a sampling approach
            F_funct = self.calculateMerAlphaPartSampleNoSame

        if rear_sample_size < 64:
            R_funct = self.calculateMerAlphaPart
        else:
            R_funct = self.calculateMerAlphaPartSampleNoSame

        if front_sample_size * rear_sample_size < 2000:
            C_funct = self.calculateMerAlphaPart
        else:
            C_funct = self.calculateMerAlphaPartSample

        merAlphas={}
        # test the given split against it
        if maxSample != 0:
            shuffle(front_RIs)
            shuffle(rear_RIs)
            FRI = front_RIs[:front_sample_size]
            RRI = rear_RIs[:rear_sample_size]
        else:
            FRI = front_RIs
            RRI = rear_RIs
        test_T_score = C_funct(FRI,RRI,merPCAs,merAlphas) / ( F_funct(FRI,FRI,merPCAs,merAlphas) + R_funct(RRI,RRI,merPCAs,merAlphas))

        T_scores = []
        index_array = np_arange(x_size)
        fsi = np_arange(front_sample_size)
        rsi = np_arange(front_sample_size, front_sample_size+rear_sample_size)
        for i in range(null_loops):
            # select two sets of bins at random
            shuffle(index_array)
            FRI = x[index_array[fsi]]
            RRI = x[index_array[rsi]]
            T_scores.append(C_funct(FRI,RRI,merPCAs,merAlphas) / ( F_funct(FRI,FRI,merPCAs,merAlphas) + R_funct(RRI,RRI,merPCAs,merAlphas)))

        T_scores = sorted(T_scores)
        index = int(np_around(float(null_loops+1)*confidence))

        return (test_T_score, T_scores[index])

    def calculateMerAlphaPartSampleNoSame(self, RI1, RI2, profile, alphas, sampleSize=2000):
        """Calculate one part of an alpha score

        Subsample of all vs all, assumes RI1 == RI2"""
        lr1 = len(RI1)
        lr2 = len(RI2)
        score = 0.0
        samples_selected = {}
        num_samples_complete = 0
        while num_samples_complete < sampleSize:
            combo = (randint(lr1), randint(lr2))
            while (combo in samples_selected) or (combo[0] == combo[1]):
                combo = (randint(lr1), randint(lr2))
            samples_selected[combo] = True
            r1 = RI1[combo[0]]
            r2 = RI2[combo[1]]
            num_samples_complete += 1
            try:
                # try to pull the value out
                score += alphas[(r1,r2)]
            except KeyError:
                try:
                    # try to pull the value out
                    score += alphas[(r1,r2)]
                except KeyError:
                    # calculate it if it's not there...
                    # inline this because we call it alot!
                    dist = np_sum(np_abs(profile[r1] - profile[r2]))
                    alphas[(r1,r2)] = dist
                    score += dist
        return score / sampleSize

    def calculateMerAlphaPartSample(self, RI1, RI2, profile, alphas, sampleSize=2000):
        """Calculate one part of an alpha score

        Subsample of all vs all, assumes RI1 != RI2
        """
        lr1 = len(RI1)
        lr2 = len(RI2)
        score = 0.0
        samples_selected = {}
        num_samples_complete = 0
        while num_samples_complete < sampleSize:
            combo = (randint(lr1), randint(lr2))
            while combo in samples_selected:
                combo = (randint(lr1), randint(lr2))
            samples_selected[combo] = True
            r1 = RI1[combo[0]]
            r2 = RI2[combo[1]]
            num_samples_complete += 1
            try:
                # try to pull the value out
                score += alphas[(r1,r2)]
            except KeyError:
                try:
                    # try to pull the value out
                    score += alphas[(r1,r2)]
                except KeyError:
                    # calculate it if it's not there...
                    # inline this because we call it alot!
                    dist = np_sum(np_abs(profile[r1] - profile[r2]))
                    alphas[(r1,r2)] = dist
                    score += dist
        return score / sampleSize

    def calculateMerAlphaPart(self, RI1, RI2, profile, alphas):
        """Calculate one part of an alpha score

        All vs all complete
        """
        lr1 = len(RI1)
        lr2 = len(RI2)
        score = 0.0
        for r1 in RI1:
            for r2 in RI2:
                try:
                    score += alphas[(r1,r2)]
                except KeyError:
                    try:
                        score += alphas[(r2,r1)]
                    except KeyError:
                        dist = np_sum(np_abs(profile[r1] - profile[r2]))
                        alphas[(r1,r2)] = dist
                        score += dist
        return score / (lr1*lr2)


    def calculateMerAlphaTScore(self, RI1, RI2, profile, alphas):
        """Measure the goodness of the separation into lists

        specifically, calculate: t = INTER_DIST / (INTRA_LIST1_DISTANCE + INTRA_LIST2_DISTANCE)
        """
        lr1 = len(RI1)
        lr2 = len(RI2)
        R1_intras = 0.0
        R2_intras = 0.0
        inters = 0.0
        for i in range(lr1):
            for j in range(i+1, lr1):
                try:
                    # try to pull the value out
                    R1_intras += alphas[(RI1[i], RI1[j])]
                except KeyError:
                    try:
                        # try to pull the value out
                        R1_intras += alphas[(RI1[j], RI1[i])]
                    except KeyError:
                        # calculate it if it's not there...
                        # inline this because we call it alot!
                        dist = np_sum(np_abs(profile[RI1[i]] - profile[RI1[j]]))
                        alphas[(RI1[i],RI1[j])] = dist
                        R1_intras += dist
        R1_intras /= ((lr1 - 1)*lr1 / 2)

        for i in range(lr2):
            for j in range(i+1, lr2):
                try:
                    R2_intras += alphas[(RI2[i], RI2[j])]
                except KeyError:
                    try:
                        R2_intras += alphas[(RI2[j], RI2[i])]
                    except KeyError:
                        dist = np_sum(np_abs(profile[RI2[i]] - profile[RI2[j]]))
                        alphas[(RI2[i],RI2[j])] = dist
                        R2_intras += dist
        R2_intras /= ((lr2 - 1)*lr2 / 2)

        for r1 in RI1:
            for r2 in RI2:
                try:
                    inters += alphas[(r1,r2)]
                except KeyError:
                    try:
                        inters += alphas[(r2,r1)]
                    except KeyError:
                        dist = np_sum(np_abs(profile[r1] - profile[r2]))
                        alphas[(r1,r2)] = dist
                        inters += dist
        inters /= (lr1*lr2)
        return inters/(R1_intras + R2_intras)


#-----------------------------
# MERGE TESTING BASED ON COVERAGE

    def testMergeCoverage(self,
                          bid1,
                          bid2,
                          maxSample = 200,
                          confidence=0.97,
                          verbose=False):
        """Determine if a merge based on kmer PCAs makes sense in coverage land

        Calculates a t-score which measures the coverage separation of the two groups
        Higher t-scores indicate greater separation between the groups.
        """
        null_loops = 99
        front_RIs = self.BM.bins[bid1].rowIndices
        rear_RIs = self.BM.bins[bid2].rowIndices

        front_RIs_size = len(front_RIs)
        rear_RIs_size = len(rear_RIs)

        # generate a NULL distribution of alpha splits
        x = np_concatenate([front_RIs, rear_RIs])
        shuffle(x)
        x_size = len(x)

        # sub sample the total space
        if maxSample != 0:
            front_sample_size = np_min([maxSample, front_RIs_size])
            rear_sample_size = np_min([maxSample, rear_RIs_size])
        else:
            front_sample_size = front_RIs_size
            rear_sample_size = rear_RIs_size

        # we do different things here depending on the size of the samples
        if front_sample_size < 64:
            # We should brute force this guy
            F_funct = self.calculateCovAlphaPart
        else:
            # take a sampling approach
            F_funct = self.calculateCovAlphaPartSampleNoSame

        if rear_sample_size < 64:
            R_funct = self.calculateCovAlphaPart
        else:
            R_funct = self.calculateCovAlphaPartSampleNoSame

        if front_sample_size * rear_sample_size < 2000:
            C_funct = self.calculateCovAlphaPart
        else:
            C_funct = self.calculateCovAlphaPartSample
        covAlphas={}

        # test the given split against it
        if maxSample != 0:
            shuffle(front_RIs)
            shuffle(rear_RIs)
            FRI = front_RIs[:front_sample_size]
            RRI = rear_RIs[:rear_sample_size]
        else:
            FRI = front_RIs
            RRI = rear_RIs
        test_T_score = C_funct(FRI,RRI,covAlphas) / ( F_funct(FRI,FRI,covAlphas) + R_funct(RRI,RRI,covAlphas))

        T_scores = []
        index_array = np_arange(x_size)
        fsi = np_arange(front_sample_size)
        rsi = np_arange(front_sample_size, front_sample_size+rear_sample_size)
        for i in range(null_loops):
            # select two sets of bins at random
            shuffle(index_array)
            FRI = x[index_array[fsi]]
            RRI = x[index_array[rsi]]
            T_scores.append(C_funct(FRI,RRI,covAlphas) / ( F_funct(FRI,FRI,covAlphas) + R_funct(RRI,RRI,covAlphas)))

        T_scores = sorted(T_scores)
        index = int(np_around(float(null_loops+1)*confidence))

        return (test_T_score, T_scores[index])

    def calculateCovAlphaPartSampleNoSame(self, RI1, RI2, alphas, sampleSize=2000):
        """Calculate one part of an alpha score

        Subsample of all vs all, assumes RI1 == RI2
        """
        lr1 = len(RI1)
        lr2 = len(RI2)
        score = 0.0
        samples_selected = {}
        num_samples_complete = 0
        while num_samples_complete < sampleSize:
            combo = (randint(lr1), randint(lr2))
            while (combo in samples_selected) or (combo[0] == combo[1]):
                combo = (randint(lr1), randint(lr2))
            samples_selected[combo] = True
            r1 = RI1[combo[0]]
            r2 = RI2[combo[1]]
            num_samples_complete += 1
            try:
                # try to pull the value out
                score += alphas[(r1,r2)]
            except KeyError:
                try:
                    # try to pull the value out
                    score += alphas[(r1,r2)]
                except KeyError:
                    # calculate it if it's not there...
                    # inline this becuase we call it alot!
                    try:
                        ang = np_arccos(np_dot(self.PM.covProfiles[r1],self.PM.covProfiles[r2]) /
                                        self.PM.normCoverages[r1]/self.PM.normCoverages[r2])
                    except FloatingPointError:
                        ang = 0.0
                    alphas[(r1,r2)] = ang
                    score += ang
        return score / sampleSize

    def calculateCovAlphaPartSample(self, RI1, RI2, alphas, sampleSize=2000):
        """Calculate one part of an alpha score

        Subsample of all vs all, assumes RI1 != RI2
        """
        lr1 = len(RI1)
        lr2 = len(RI2)
        score = 0.0
        samples_selected = {}
        num_samples_complete = 0
        while num_samples_complete < sampleSize:
            combo = (randint(lr1), randint(lr2))
            while combo in samples_selected:
                combo = (randint(lr1), randint(lr2))
            samples_selected[combo] = True
            r1 = RI1[combo[0]]
            r2 = RI2[combo[1]]
            num_samples_complete += 1
            try:
                # try to pull the value out
                score += alphas[(r1,r2)]
            except KeyError:
                try:
                    # try to pull the value out
                    score += alphas[(r1,r2)]
                except KeyError:
                    # calculate it if it's not there...
                    # inline this becuase we call it alot!
                    try:
                        ang = np_arccos(np_dot(self.PM.covProfiles[r1],self.PM.covProfiles[r2]) /
                                        self.PM.normCoverages[r1]/self.PM.normCoverages[r2])
                    except FloatingPointError:
                        ang = 0.0
                    alphas[(r1,r2)] = ang
                    score += ang
        return score / sampleSize

    def calculateCovAlphaPart(self, RI1, RI2, alphas):
        """Calculate one part of an alpha score

        All vs all
        """
        lr1 = len(RI1)
        lr2 = len(RI2)
        score = 0.0
        for r1 in RI1:
            for r2 in RI2:
                try:
                    score += alphas[(r1,r2)]
                except KeyError:
                    try:
                        score += alphas[(r2,r1)]
                    except KeyError:
                        try:
                            ang = np_arccos(np_dot(self.PM.covProfiles[r1],self.PM.covProfiles[r2]) /
                                            self.PM.normCoverages[r1]/self.PM.normCoverages[r2])
                        except FloatingPointError:
                            ang = 0.0
                        alphas[(r1,r2)] = ang
                        score += ang
        return score / (lr1*lr2)


    def calculateCovAlphaTScore(self, RI1, RI2, alphas):
        """Measure the goodness of the separation into lists

        specifically, calculate: t = INTER_DIST / (INTRA_LIST1_DISTANCE + INTRA_LIST2_DISTANCE)
        """
        lr1 = len(RI1)
        lr2 = len(RI2)
        R1_intras = 0.0
        R2_intras = 0.0
        inters = 0.0
        for i in range(lr1):
            for j in range(i+1, lr1):
                try:
                    # try to pull the value out
                    R1_intras += alphas[(RI1[i], RI1[j])]
                except KeyError:
                    try:
                        # try to pull the value out
                        R1_intras += alphas[(RI1[j], RI1[i])]
                    except KeyError:
                        # calculate it if it's not there...
                        # inline this becuase we call it alot!
                        try:
                            ang = np_arccos(np_dot(self.PM.covProfiles[RI1[i]],self.PM.covProfiles[RI1[j]]) /
                                            self.PM.normCoverages[RI1[i]]/self.PM.normCoverages[RI1[j]])
                        except FloatingPointError:
                            ang = 0.0
                        alphas[(RI1[i],RI1[j])] = ang
                        R1_intras += ang
        R1_intras /= ((lr1 - 1)*lr1 / 2)

        for i in range(lr2):
            for j in range(i+1, lr2):
                try:
                    R2_intras += alphas[(RI2[i], RI2[j])]
                except KeyError:
                    try:
                        R2_intras += alphas[(RI2[j], RI2[i])]
                    except KeyError:
                        try:
                            ang = np_arccos(np_dot(self.PM.covProfiles[RI2[i]],self.PM.covProfiles[RI2[j]]) /
                                            self.PM.normCoverages[RI2[i]]/self.PM.normCoverages[RI2[j]])
                        except FloatingPointError:
                            ang = 0.0
                        alphas[(RI2[i],RI2[j])] = ang
                        R2_intras += ang
        R2_intras /= ((lr2 - 1)*lr2 / 2)
        for r1 in RI1:
            for r2 in RI2:
                try:
                    inters += alphas[(r1,r2)]
                except KeyError:
                    try:
                        inters += alphas[(r2,r1)]
                    except KeyError:
                        try:
                            ang = np_arccos(np_dot(self.PM.covProfiles[r1],self.PM.covProfiles[r2]) /
                                            self.PM.normCoverages[r1]/self.PM.normCoverages[r2])
                        except FloatingPointError:
                            ang = 0.0
                        alphas[(r1,r2)] = ang
                        inters += ang
        inters /= (lr1*lr2)
        return inters/(R1_intras + R2_intras)

#------------------------------------------------------------------------------
# RECRUITMENT

    def recruitWrapper(self, timer, inclusivity=2, step=200, nukeAll=False, saveBins=False):
        """Recuit more contigs to the bins"""
        print "Recruiting unbinned contigs"

        # make a list of all the cov and kmer vals
        num_bins = len(self.BM.bins)
        num_expanded = 1
        total_expanded = 0
        total_binned = 0
        total_unbinned = 0
        bin_c_lengths = {}
        total_contigs = len(self.PM.indices)
        shortest_binned = 1000000000          # we need to know this
        shortest_unbinned = 1000000000

        # for stats, work out number binned and unbinned and relative lengths
        unbinned = {}
        for row_index in range(len(self.PM.indices)):
            if(row_index in self.PM.binnedRowIndices):
                if self.PM.contigLengths[row_index] < shortest_binned:
                    shortest_binned = self.PM.contigLengths[row_index]
                total_binned += 1
            else:
                if self.PM.contigLengths[row_index] < shortest_unbinned:
                    shortest_unbinned = self.PM.contigLengths[row_index]
                total_unbinned += 1
                unbinned[row_index] = self.PM.contigLengths[row_index]

        # work out how many iterations we'll do
        if shortest_binned > shortest_unbinned:
            size_range = shortest_binned - shortest_unbinned
            num_steps = size_range/step
            if num_steps == 0:
                steps = [shortest_unbinned]
            else:
                step_size = size_range/num_steps
                steps = [shortest_binned - i*step_size for i in range(1,num_steps)]
                steps.append(shortest_unbinned)
        else:
            steps = [shortest_unbinned]

        # talk to the user
        perc_binned = float(total_binned)/float(total_contigs)
        print "    Planned steps = ", steps
        print "    BEGIN: %0.4f" % perc_binned +"%"+" of %d requested contigs in bins" % total_contigs
        print "    %d contigs unbinned" % total_unbinned

        # build the classifier on all the existing bins
        (SS, minz, maxz, side) = self.buildSOM(timer,
                                               maskBoundaries=True,
                                               defineBins=True,
                                               retrain=True)

        print "    %s" % timer.getTimeStamp()

        # go through the steps we decided on
        affected_bids = list(np_copy(self.BM.getBids()))
        for cutoff in steps:
            # work out the bin length, mer, etc stats
            for bid in affected_bids:
                bin_c_lengths[bid] = [self.PM.contigLengths[row_index] for row_index in self.BM.bins[bid].rowIndices]
                self.BM.bins[bid].makeBinDist(self.PM.transformedCP,
                                           self.PM.averageCoverages,
                                           self.PM.kmerNormPC1,
                                           self.PM.kmerPCs,
                                           self.PM.contigGCs,
                                           self.PM.contigLengths)
            affected_bids = []
            this_step_binned = 0
            new_binned = []

            # load the unbinned guys into a block
            unbinned_rows = []
            unbinned_lens = []
            for row_index in unbinned:
                if unbinned[row_index] >= cutoff:
                    unbinned_rows.append(row_index)
                    unbinned_lens.append(unbinned[row_index])
            block = np_zeros((len(unbinned_rows),SOMDIM))
            block[:,:-1] = self.PM.transformedCP[unbinned_rows]
            block[:,-1] = self.PM.kmerNormPC1[unbinned_rows]
            # apply sane normalisation
            block -= minz
            block /= maxz

            print "    Recruiting contigs above: %d (%d contigs)" % (cutoff, len(unbinned_rows))

            for i in range(len(unbinned_rows)):
                putative_bid = SS.classifyContig(block[i])
                if self.BM.bins[putative_bid].binSize > 1:
                    # stats f**k up on single contig bins, soz...
                    length_wrong = self.GT.isMaxOutlier(unbinned_lens[i],
                                                        bin_c_lengths[putative_bid]
                                                        )
                    if not length_wrong:
                        # fits length cutoff
                        (covZ,merZ) = self.BM.scoreContig(unbinned_rows[i], putative_bid)
                        if covZ <= inclusivity and merZ <= inclusivity:
                            # we can recruit
                            self.BM.bins[putative_bid].rowIndices = np_append(self.BM.bins[putative_bid].rowIndices,
                                                                              unbinned_rows[i]
                                                                              )
                            affected_bids.append(putative_bid)
                            this_step_binned += 1
                            total_binned += 1
                            total_expanded += 1
                            new_binned.append(unbinned_rows[i])

            # need only check this guy once
            for row_index in new_binned:
                del unbinned[row_index]

            print "    Recruited: %d contigs" % this_step_binned
            print "    %s" % timer.getTimeStamp()
            sys_stdout.flush()

        # talk to the user
        perc_recruited = float(total_expanded)/float(total_unbinned)
        perc_binned = float(total_binned)/float(total_contigs)
        print "    Recruited %0.4f" % perc_recruited +"%"+" of %d unbinned contigs" % total_unbinned
        print "    END: %0.4f" % perc_binned +"%"+" of %d requested contigs in bins" % total_contigs
        print "    %s" % timer.getTimeStamp()
        sys_stdout.flush()

        # now save
        if(saveBins):
            print "Saving bins"
            self.BM.saveBins()

#------------------------------------------------------------------------------
# UI and IMAGE RENDERING

    def writeGV(self, graph):
        """Output a valid graphviz dot file"""
        op = "digraph refine {\n"
        # render nodes
        for bid in graph[0].keys():
            op += graph[0][bid]
        # render edges
        op += "\n".join(graph[1])
        op += "\n};\n"
        return op

    def printRefinePlotterInstructions(self):
        raw_input( "****************************************************************\n"
                   " REFINING INSTRUCTIONS - PLEASE READ CAREFULLY\n"+
                   "****************************************************************\n"
                   " You have chosen to refine in plotter mode. Congratulations!\n"
                   " You will be shown a 3d plot of all the bins, colored by kmer\n"
                   " profile. Bin Ids in close proximity and similar color may need\n"
                   " to be merged. Conversely, you can split bins which appear chimeric\n"
                   " Follow the instructions to merge or split these bins\n\n"
                   " Good Luck!\n\n"
                   " Press return to continue...")
        print "****************************************************************"

    def promptOnPlotterRefine(self, minimal=False):
        """Find out what the user wishes to do next when refining bins"""
        input_not_ok = True
        valid_responses = ['R','P','B','V','M','S','E', 'G','C','Q','X']
        vrs = ",".join([str.lower(str(x)) for x in valid_responses])
        while(input_not_ok):
            if(minimal):
                option = raw_input(" What next? ("+vrs+") : ")
            else:
                option = raw_input("\n Please choose from the following options:\n" \
                                   "------------------------------------------------------------\n" \
                                   " r = replot entire space using bin ids\n" \
                                   " p = replot entire space with bins as points\n" \
                                   " g = replot entire space for bins within a specific GC range\n" \
                                   " b = plot one or more bins\n" \
                                   " v = plot all contigs in vincinity of bin\n" \
                                   " m = merge two or more bins\n" \
                                   " s = split a bin into multiple pieces\n" \
                                   " c = change colormap\n" \
                                   " e = toggle elipses (default = on)\n" \
                                   " x = toggle chimeric bins (default = hidden)\n" \
                                   " q = quit\n" \
                                   "------------------------------------------------------------\n" \
                                   " What next? ("+vrs+") : ")
            if(option.upper() in valid_responses):
                return option.upper()
            else:
                print "Error, unrecognised choice '"+option+"'"
                minimal=True

    def PCA2Col(self, PCAs):
        """Convert a set of PCA coords into a color"""
        # use HSV to RGB to generate colors
        S = 1       # SAT and VAL remain fixed at 1. Reduce to make
        V = 1       # Pastels if that's your preference...
        return np_reshape(np_array([htr(val, S, V) for val in PCAs[:,0]]),
                          (len(PCAs),3))

###############################################################################
###############################################################################
###############################################################################
###############################################################################

class GrubbsTester:
    """Data and methods for performing Grubbs test

    cutoff values taken from qgrubs from R package outliers
    using command: qgrubbs(0.99, c(3:1002), 10)
    """
    def __init__(self):
        # cutoff values for n degress of freedom
        # If you have 8 sample points then self.cutoffs[6]
        # is what you want!
        self.critVs = np_array([1.154637,1.492500,1.748857,1.944245,2.097304,2.220833,2.323148,2.409725,
                                2.484279,2.549417,2.607020,2.658480,2.704855,2.746963,2.785445,2.820817,
                                2.853495,2.883821,2.912078,2.938503,2.963296,2.986628,3.008645,3.029473,
                                3.049223,3.067989,3.085855,3.102897,3.119180,3.134761,3.149694,3.164026,
                                3.177798,3.191049,3.203813,3.216121,3.228002,3.239482,3.250585,3.261332,
                                3.271744,3.281839,3.291634,3.301145,3.310386,3.319372,3.328114,3.336624,
                                3.344914,3.352993,3.360872,3.368558,3.376061,3.383388,3.390546,3.397543,
                                3.404385,3.411078,3.417628,3.424041,3.430321,3.436474,3.442505,3.448417,
                                3.454215,3.459902,3.465484,3.470963,3.476342,3.481626,3.486816,3.491917,
                                3.496930,3.501859,3.506706,3.511474,3.516164,3.520780,3.525324,3.529797,
                                3.534201,3.538539,3.542812,3.547022,3.551171,3.555260,3.559292,3.563266,
                                3.567186,3.571051,3.574865,3.578627,3.582340,3.586004,3.589620,3.593190,
                                3.596715,3.600196,3.603634,3.607030,3.610384,3.613698,3.616973,3.620209,
                                3.623407,3.626569,3.629695,3.632785,3.635840,3.638862,3.641851,3.644807,
                                3.647731,3.650624,3.653486,3.656319,3.659122,3.661896,3.664642,3.667360,
                                3.670050,3.672714,3.675352,3.677964,3.680551,3.683113,3.685650,3.688164,
                                3.690654,3.693121,3.695565,3.697986,3.700386,3.702764,3.705121,3.707457,
                                3.709773,3.712068,3.714344,3.716600,3.718836,3.721054,3.723253,3.725434,
                                3.727597,3.729742,3.731869,3.733979,3.736072,3.738149,3.740209,3.742253,
                                3.744281,3.746293,3.748289,3.750270,3.752237,3.754188,3.756125,3.758047,
                                3.759955,3.761849,3.763729,3.765595,3.767448,3.769287,3.771114,3.772928,
                                3.774728,3.776516,3.778292,3.780056,3.781807,3.783546,3.785274,3.786990,
                                3.788694,3.790387,3.792069,3.793740,3.795400,3.797049,3.798687,3.800315,
                                3.801932,3.803540,3.805137,3.806723,3.808300,3.809868,3.811425,3.812973,
                                3.814511,3.816040,3.817560,3.819071,3.820572,3.822065,3.823549,3.825024,
                                3.826490,3.827948,3.829397,3.830838,3.832271,3.833696,3.835112,3.836521,
                                3.837921,3.839314,3.840699,3.842076,3.843446,3.844808,3.846163,3.847510,
                                3.848850,3.850183,3.851509,3.852827,3.854139,3.855444,3.856742,3.858033,
                                3.859317,3.860595,3.861866,3.863131,3.864389,3.865640,3.866886,3.868125,
                                3.869358,3.870585,3.871805,3.873020,3.874229,3.875431,3.876628,3.877819,
                                3.879005,3.880184,3.881358,3.882526,3.883689,3.884846,3.885998,3.887144,
                                3.888285,3.889421,3.890551,3.891677,3.892797,3.893911,3.895021,3.896126,
                                3.897226,3.898321,3.899411,3.900496,3.901576,3.902651,3.903722,3.904788,
                                3.905849,3.906906,3.907958,3.909005,3.910048,3.911087,3.912121,3.913150,
                                3.914176,3.915197,3.916213,3.917226,3.918234,3.919238,3.920238,3.921233,
                                3.922225,3.923212,3.924196,3.925175,3.926151,3.927122,3.928090,3.929054,
                                3.930014,3.930970,3.931922,3.932871,3.933815,3.934756,3.935694,3.936627,
                                3.937558,3.938484,3.939407,3.940326,3.941242,3.942155,3.943064,3.943969,
                                3.944871,3.945770,3.946665,3.947557,3.948445,3.949331,3.950213,3.951091,
                                3.951967,3.952839,3.953708,3.954574,3.955437,3.956297,3.957154,3.958007,
                                3.958858,3.959705,3.960550,3.961391,3.962229,3.963065,3.963898,3.964727,
                                3.965554,3.966378,3.967199,3.968017,3.968833,3.969645,3.970455,3.971262,
                                3.972066,3.972868,3.973667,3.974463,3.975256,3.976047,3.976836,3.977621,
                                3.978404,3.979184,3.979962,3.980738,3.981510,3.982280,3.983048,3.983813,
                                3.984576,3.985336,3.986094,3.986849,3.987602,3.988353,3.989101,3.989847,
                                3.990590,3.991331,3.992070,3.992806,3.993541,3.994272,3.995002,3.995729,
                                3.996454,3.997177,3.997898,3.998616,3.999332,4.000046,4.000758,4.001468,
                                4.002175,4.002880,4.003584,4.004285,4.004984,4.005681,4.006376,4.007069,
                                4.007759,4.008448,4.009135,4.009820,4.010502,4.011183,4.011862,4.012539,
                                4.013213,4.013886,4.014557,4.015226,4.015893,4.016558,4.017222,4.017883,
                                4.018543,4.019200,4.019856,4.020510,4.021162,4.021812,4.022461,4.023108,
                                4.023752,4.024395,4.025037,4.025676,4.026314,4.026950,4.027585,4.028217,
                                4.028848,4.029477,4.030105,4.030730,4.031354,4.031977,4.032597,4.033217,
                                4.033834,4.034450,4.035064,4.035676,4.036287,4.036896,4.037504,4.038110,
                                4.038715,4.039318,4.039919,4.040519,4.041117,4.041714,4.042309,4.042903,
                                4.043495,4.044085,4.044674,4.045262,4.045848,4.046433,4.047016,4.047597,
                                4.048178,4.048756,4.049334,4.049909,4.050484,4.051057,4.051628,4.052198,
                                4.052767,4.053334,4.053900,4.054465,4.055028,4.055590,4.056150,4.056709,
                                4.057267,4.057823,4.058378,4.058932,4.059484,4.060035,4.060585,4.061133,
                                4.061680,4.062226,4.062771,4.063314,4.063856,4.064396,4.064935,4.065474,
                                4.066010,4.066546,4.067080,4.067613,4.068145,4.068676,4.069205,4.069733,
                                4.070260,4.070786,4.071310,4.071834,4.072356,4.072877,4.073396,4.073915,
                                4.074432,4.074949,4.075464,4.075977,4.076490,4.077002,4.077512,4.078022,
                                4.078530,4.079037,4.079543,4.080047,4.080551,4.081054,4.081555,4.082056,
                                4.082555,4.083053,4.083550,4.084046,4.084541,4.085035,4.085528,4.086019,
                                4.086510,4.087000,4.087488,4.087976,4.088462,4.088948,4.089432,4.089915,
                                4.090398,4.090879,4.091359,4.091839,4.092317,4.092794,4.093271,4.093746,
                                4.094220,4.094693,4.095166,4.095637,4.096107,4.096577,4.097045,4.097513,
                                4.097979,4.098445,4.098909,4.099373,4.099836,4.100297,4.100758,4.101218,
                                4.101677,4.102135,4.102592,4.103048,4.103503,4.103958,4.104411,4.104864,
                                4.105315,4.105766,4.106216,4.106665,4.107113,4.107560,4.108006,4.108452,
                                4.108896,4.109340,4.109783,4.110225,4.110666,4.111106,4.111545,4.111984,
                                4.112421,4.112858,4.113294,4.113729,4.114163,4.114597,4.115029,4.115461,
                                4.115892,4.116322,4.116751,4.117180,4.117608,4.118034,4.118460,4.118886,
                                4.119310,4.119734,4.120157,4.120579,4.121000,4.121421,4.121840,4.122259,
                                4.122677,4.123095,4.123511,4.123927,4.124342,4.124757,4.125170,4.125583,
                                4.125995,4.126406,4.126817,4.127226,4.127635,4.128044,4.128451,4.128858,
                                4.129264,4.129669,4.130074,4.130478,4.130881,4.131284,4.131685,4.132086,
                                4.132487,4.132886,4.133285,4.133683,4.134081,4.134477,4.134873,4.135269,
                                4.135663,4.136057,4.136451,4.136843,4.137235,4.137626,4.138017,4.138407,
                                4.138796,4.139184,4.139572,4.139959,4.140346,4.140732,4.141117,4.141501,
                                4.141885,4.142268,4.142651,4.143033,4.143414,4.143794,4.144174,4.144554,
                                4.144932,4.145310,4.145688,4.146064,4.146440,4.146816,4.147191,4.147565,
                                4.147938,4.148311,4.148684,4.149055,4.149427,4.149797,4.150167,4.150536,
                                4.150905,4.151273,4.151640,4.152007,4.152373,4.152739,4.153104,4.153468,
                                4.153832,4.154195,4.154558,4.154920,4.155282,4.155643,4.156003,4.156363,
                                4.156722,4.157080,4.157438,4.157796,4.158153,4.158509,4.158865,4.159220,
                                4.159574,4.159928,4.160282,4.160635,4.160987,4.161339,4.161690,4.162041,
                                4.162391,4.162740,4.163089,4.163438,4.163786,4.164133,4.164480,4.164826,
                                4.165172,4.165517,4.165862,4.166206,4.166550,4.166893,4.167235,4.167577,
                                4.167919,4.168260,4.168600,4.168940,4.169280,4.169619,4.169957,4.170295,
                                4.170632,4.170969,4.171306,4.171641,4.171977,4.172311,4.172646,4.172980,
                                4.173313,4.173646,4.173978,4.174310,4.174641,4.174972,4.175302,4.175632,
                                4.175962,4.176290,4.176619,4.176947,4.177274,4.177601,4.177927,4.178253,
                                4.178579,4.178904,4.179228,4.179552,4.179876,4.180199,4.180522,4.180844,
                                4.181166,4.181487,4.181808,4.182128,4.182448,4.182767,4.183086,4.183405,
                                4.183723,4.184040,4.184357,4.184674,4.184990,4.185306,4.185621,4.185936,
                                4.186250,4.186564,4.186878,4.187191,4.187503,4.187815,4.188127,4.188438,
                                4.188749,4.189060,4.189370,4.189679,4.189988,4.190297,4.190605,4.190913,
                                4.191220,4.191527,4.191834,4.192140,4.192446,4.192751,4.193056,4.193360,
                                4.193664,4.193968,4.194271,4.194574,4.194876,4.195178,4.195479,4.195781,
                                4.196081,4.196381,4.196681,4.196981,4.197280,4.197578,4.197877,4.198175,
                                4.198472,4.198769,4.199066,4.199362,4.199658,4.199953,4.200248,4.200543,
                                4.200837,4.201131,4.201424,4.201718,4.202010,4.202303,4.202594,4.202886,
                                4.203177,4.203468,4.203758,4.204048,4.204338,4.204627,4.204916,4.205204,
                                4.205493,4.205780,4.206068,4.206355,4.206641,4.206927,4.207213,4.207499,
                                4.207784,4.208068,4.208353,4.208637,4.208920,4.209204,4.209487,4.209769,
                                4.210051,4.210333,4.210615,4.210896,4.211176,4.211457,4.211737,4.212016,
                                4.212296,4.212575,4.212853,4.213132,4.213409,4.213687,4.213964,4.214241,
                                4.214517,4.214794,4.215069,4.215345,4.215620,4.215895,4.216169,4.216443,
                                4.216717,4.216990,4.217263,4.217536,4.217808,4.218080,4.218352,4.218623,
                                4.218894,4.219165,4.219436,4.219706,4.219975,4.220245,4.220514,4.220782,
                                4.221051,4.221319,4.221586,4.221854,4.222121,4.222388,4.222654,4.222920,
                                4.223186,4.223451,4.223716,4.223981,4.224246,4.224510,4.224774,4.225037,
                                4.225300,4.225563,4.225826,4.226088,4.226350,4.226611,4.226873,4.227134,
                                4.227394,4.227655,4.227915,4.228175,4.228434,4.228693,4.228952,4.229211,
                                4.229469,4.229727,4.229984,4.230242,4.230499,4.230755,4.231012,4.231268,
                                4.231524,4.231779,4.232034,4.232289,4.232544,4.232798,4.233052,4.233306,
                                4.233559,4.233813,4.234065,4.234318,4.234570,4.234822,4.235074,4.235325,
                                4.235576,4.235827,4.236078,4.236328,4.236578,4.236827,4.237077,4.237326,
                                4.237575,4.237823,4.238071,4.238319,4.238567,4.238815,4.239062,4.239308,
                                4.239555,4.239801,4.240047,4.240293,4.240538,4.240784,4.241028,4.241273,
                                4.241517,4.241761,4.242005,4.242249,4.242492,4.242735,4.242978,4.243220,
                                4.243462,4.243704,4.243946,4.244187,4.244428,4.244669,4.244910,4.245150,
                                4.245390,4.245630,4.245869,4.246108,4.246347,4.246586,4.246825,4.247063]
                               )

    def isMaxOutlier(self, maxVal, compVals, verbose=False):
        """Test if the maxVal is an outlier

        maxVal should NOT be included in compVals
        if len(compVals) - 1 > 1000 use the 1000 cutoff anyway
        """
        # get Z score for the maxValue
        v = (maxVal - np_mean(compVals+[maxVal]))/np_std(compVals+[maxVal], ddof=1)
        idx = len(compVals) - 1

        if idx > 999:
            idx = 999

        if verbose:
            print np_mean(compVals+[maxVal]), np_std(compVals+[maxVal], ddof=1), maxVal, v, idx, self.critVs[idx], v > self.critVs[idx]

        return v > self.critVs[idx]

###############################################################################
###############################################################################
###############################################################################
###############################################################################<|MERGE_RESOLUTION|>--- conflicted
+++ resolved
@@ -1274,7 +1274,6 @@
 
         # now we rebuild all the bins but with the new assignments
         for bid in new_assignments:
-<<<<<<< HEAD
             if bid != 0:
                 row_indices = np_array(new_assignments[bid])
                 new_bin = self.BM.makeNewBin(rowIndices=row_indices, bid=bid)
@@ -1282,20 +1281,12 @@
                 for row_index in row_indices:
                     self.PM.binIds[row_index] = bid
                     self.PM.binnedRowIndices[row_index] = True
-=======
-            row_indices = np_array(new_assignments[bid])
-            new_bin = self.BM.makeNewBin(rowIndices=row_indices, bid=bid)
-            self.PM.validBinIds[bid] = len(row_indices)
-            for row_index in row_indices:
-                self.PM.binIds[row_index] = bid
-                self.PM.binnedRowIndices[row_index] = True
 
         # remove any reassigned contigs within chimeric bins
         for bid in chimeric_bids:
             if bid in self.BM.getBids():
               self.PM.isLikelyChimeric[bid] = True
 
->>>>>>> e9e31117
         return []
 
     def removeDuds(self, ms=20, mv=1000000, verbose=False):

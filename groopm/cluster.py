#!/usr/bin/env python
###############################################################################
#                                                                             #
#    cluster.py                                                               #
#                                                                             #
#    A collection of classes / methods used when clustering contigs           #
#                                                                             #
#    Copyright (C) Michael Imelfort                                           #
#                                                                             #
###############################################################################
#                                                                             #
#          .d8888b.                                    888b     d888          #
#         d88P  Y88b                                   8888b   d8888          #
#         888    888                                   88888b.d88888          #
#         888        888d888 .d88b.   .d88b.  88888b.  888Y88888P888          #
#         888  88888 888P"  d88""88b d88""88b 888 "88b 888 Y888P 888          #
#         888    888 888    888  888 888  888 888  888 888  Y8P  888          #
#         Y88b  d88P 888    Y88..88P Y88..88P 888 d88P 888   "   888          #
#          "Y8888P88 888     "Y88P"   "Y88P"  88888P"  888       888          #
#                                             888                             #
#                                             888                             #
#                                             888                             #
#                                                                             #
###############################################################################
#                                                                             #
#    This program is free software: you can redistribute it and/or modify     #
#    it under the terms of the GNU General Public License as published by     #
#    the Free Software Foundation, either version 3 of the License, or        #
#    (at your option) any later version.                                      #
#                                                                             #
#    This program is distributed in the hope that it will be useful,          #
#    but WITHOUT ANY WARRANTY; without even the implied warranty of           #
#    MERCHANTABILITY or FITNESS FOR A PARTICULAR PURPOSE.  See the            #
#    GNU General Public License for more details.                             #
#                                                                             #
#    You should have received a copy of the GNU General Public License        #
#    along with this program. If not, see <http://www.gnu.org/licenses/>.     #
#                                                                             #
###############################################################################

__author__ = "Michael Imelfort"
__copyright__ = "Copyright 2012"
__credits__ = ["Michael Imelfort"]
__license__ = "GPL3"
__version__ = "0.2.1"
__maintainer__ = "Michael Imelfort"
__email__ = "mike@mikeimelfort.com"
__status__ = "Alpha"

###############################################################################

import time

from sys import exc_info, exit, stdout

from colorsys import hsv_to_rgb as htr
import matplotlib.pyplot as plt
from mpl_toolkits.mplot3d import axes3d, Axes3D
from pylab import plot,subplot,axis,stem,show,figure
from numpy import (abs as np_abs,
                   allclose as np_allclose,
                   append as np_append,
                   arange as np_arange,
                   argmax as np_argmax,
                   argmin as np_argmin,
                   argsort as np_argsort,
                   around as np_around,
                   array as np_array,
                   bincount as np_bincount,
                   column_stack as np_col_stack,
                   concatenate as np_concatenate,
                   copy as np_copy,
                   cos as np_cos,
                   delete as np_delete,
                   fill_diagonal as np_fill_diagonal,
                   finfo as np_finfo,
                   hypot as np_hypot,
                   log10 as np_log10,
                   max as np_max,
                   mean as np_mean,
                   median as np_median,
                   min as np_min,
                   newaxis as np_newaxis,
                   ones as np_ones,
                   pi as np_pi,
                   reshape as np_reshape,
                   seterr as np_seterr,
                   seterr as np_seterr,
                   shape as np_shape,
                   sin as np_sin,
                   size as np_size,
                   sort as np_sort,
                   square as np_square,
                   std as np_std,
                   sum as np_sum,
                   sqrt as np_sqrt,
                   tile as np_tile,
                   unravel_index as np_unravel_index,
                   where as np_where,
                   zeros as np_zeros)
from numpy.random import randn as np_randn
import scipy.ndimage as ndi
from scipy.spatial.distance import cdist, pdist, squareform, euclidean
from scipy.cluster.vq import kmeans,vq
from scipy.misc import imsave

# GroopM imports
from profileManager import ProfileManager
from binManager import BinManager, CenterFinder
import groopmTimekeeper as gtime
from refine import GrubbsTester, RefineEngine
import refine
from PCA import PCA, Center
from groopmExceptions import *

np_seterr(all='raise')

###############################################################################
###############################################################################
###############################################################################
###############################################################################

class ClusterEngine:
    """Top level interface for clustering contigs"""
    def __init__(self,
                 dbFileName,
                 timer,
                 plot=False,
                 finalPlot=False,
                 force=False,
                 numImgMaps=1,
                 minSize=5,
                 minVol=1000000,
                 squish=False):
        # worker classes
        self.PM = ProfileManager(dbFileName, squish=squish) # store our data
        self.BM = BinManager(pm=self.PM, minSize=minSize, minVol=minVol)

        # heat maps
        self.numImgMaps = numImgMaps
        self.imageMaps = np_zeros((self.numImgMaps,self.PM.scaleFactor,self.PM.scaleFactor))
        self.blurredMaps = np_zeros((self.numImgMaps,self.PM.scaleFactor,self.PM.scaleFactor))

        # we need a way to reference from the imageMaps back onto the transformed data
        self.im2RowIndices = {}

        # When blurring the raw image maps I chose a radius to suit my data, you can vary this as you like
        self.blurRadius = 2
        self.span = 45                  # amount we can travel about when determining "hot spots"

        # Misc tools we'll need
        self.timer = timer
        self.RE = RefineEngine(self.timer, BM=self.BM)   # Basic refinement techniques
        self.HP = HoughPartitioner()                     # Finding cluster centers for unknown K
        self.GT = GrubbsTester()                         # Test length conformity

        # misc
        self.forceWriting = force
        self.debugPlots = plot
        self.finalPlot = finalPlot
        self.imageCounter = 1           # when we print many images
        self.roundNumber = 0            # how many times have we tried to make a bin?

    def promptOnOverwrite(self, minimal=False):
        """Check that the user is ok with possibly overwriting the DB"""
        if(self.PM.isClustered()):
            if(not self.forceWriting):
                input_not_ok = True
                valid_responses = ['Y','N']
                vrs = ",".join([str.lower(str(x)) for x in valid_responses])
                while(input_not_ok):
                    if(minimal):
                        option = raw_input(" Overwrite? ("+vrs+") : ")
                    else:
                        option = raw_input(" ****WARNING**** Database: '"+self.PM.dbFileName+"' has already been clustered.\n" \
                                           " If you continue you *MAY* overwrite existing bins!\n" \
                                           " Overwrite? ("+vrs+") : ")
                    if(option.upper() in valid_responses):
                        print "****************************************************************"
                        if(option.upper() == "N"):
                            print "Operation cancelled"
                            return False
                        else:
                            break
                    else:
                        print "Error, unrecognised choice '"+option.upper()+"'"
                        minimal = True
            print "Will Overwrite database",self.PM.dbFileName
        return True

#------------------------------------------------------------------------------
# CORE CONSTRUCTION AND MANAGEMENT

    def makeCores(self, coreCut, gf=""):
        """Cluster the contigs to make bin cores"""
        # check that the user is OK with nuking stuff...
        if(not self.promptOnOverwrite()):
            return False

        # get some data
        self.PM.loadData(self.timer, loadRawKmers=True, condition="length >= "+str(coreCut))
        print "    %s" % self.timer.getTimeStamp()

        # transform the data
        print "Apply data transformations"
        self.PM.transformCP(self.timer)
        # plot the transformed space (if we've been asked to...)
        if(self.debugPlots):
            self.PM.renderTransCPData()
        print "    %s" % self.timer.getTimeStamp()

        # cluster and bin!
        print "Create cores"
        cum_contigs_used_good = self.initialiseCores()
        print "    %s" % self.timer.getTimeStamp()

        # condense cores
        print "Refine cores [begin: %d]" % len(self.BM.bins)
        if self.finalPlot:
            prfx = "CORE"
        else:
            prfx = ""
        self.RE.refineBins(self.timer, auto=True, saveBins=False, plotFinal=prfx, gf=gf)

        # Now save all the stuff to disk!
        print "Saving bins"
        self.BM.saveBins(nuke=True)
        print "    %s" % self.timer.getTimeStamp()

    def initialiseCores(self):
        """Process contigs and form CORE bins"""
        num_below_cutoff = 0            # how many consecutive attempts have produced small bins
        breakout_point = 30            # how many will we allow before we stop this loop

        # First we need to find the centers of each blob.
        # We can make a heat map and look for hot spots
        self.populateImageMaps()
        sub_counter = 0
        print "     .... .... .... .... .... .... .... .... .... ...."
        print "%4d" % sub_counter,
        new_line_counter = 0
        num_bins = 0

        prev_putative_clusters = []
        while(num_below_cutoff < breakout_point):
            stdout.flush()

            # apply a gaussian blur to each image map to make hot spots
            # stand out more from the background
            self.blurMaps()

            # now search for the "hottest" spots on the blurred map
            # and check for possible bin centroids
            putative_clusters = self.findNewClusterCenters()


            if(putative_clusters is None):
                break
            else:
                bids_made = []
                partitions = putative_clusters[0]
                [max_blur_value, max_x, max_y] = putative_clusters[1]
                self.roundNumber += 1
                sub_round_number = 1

                for center_row_indices in partitions:
                    total_BP = np_sum(self.PM.contigLengths[center_row_indices])
                    bin_size = len(center_row_indices)

                    if self.BM.isGoodBin(total_BP, bin_size, ms=3, mv=10000):   # Can we trust very small bins?.
                        # time to make a bin
                        bin = self.BM.makeNewBin(rowIndices=center_row_indices)

                        # work out the distribution in points in this bin
                        bin.makeBinDist(self.PM.transformedCP, self.PM.averageCoverages, self.PM.kmerNormPC1, self.PM.kmerPCs, self.PM.contigGCs, self.PM.contigLengths)

                        # append this bins list of mapped rowIndices to the main list
                        bids_made.append(bin.id)
                        num_bins += 1
                        self.updatePostBin(bin)

                        if(self.debugPlots):
                            bin.plotBin(self.PM.transformedCP, self.PM.contigGCs, self.PM.kmerNormPC1,
                                          self.PM.contigLengths, self.PM.colorMapGC, self.PM.isLikelyChimeric[bid],
                                          fileName="FRESH_"+str(self.imageCounter))

                            self.imageCounter += 1
                            self.plotHeat("HM_%d.%d.png" % (self.roundNumber, sub_round_number), max=max_blur_value, x=max_x, y=max_y)
                            sub_round_number += 1
                    else:
                        # this partition was too small, restrict these guys we don't run across them again
                        self.restrictRowIndices(center_row_indices)

                # did we do anything?
                num_bids_made = len(bids_made)
                if(num_bids_made == 0):
                    num_below_cutoff += 1
                    # nuke the lot!
                    for row_indices in partitions:
                        self.restrictRowIndices(row_indices)

                # try to merge these guys here...
                if num_bids_made > 1:
                    self.RE.mergeSimilarBins(None,
                                        None,
                                        bids=bids_made,
                                        loose=2.,
                                        verbose=False,
                                        silent=True)

                # do some post processing
                for bid in bids_made:
                    try:
                        bin = self.BM.getBin(bid)

                        # recruit more contigs
                        bin.recruit(self.PM,
                                    self.GT,
                                    self.im2RowIndices
                                    )
                        self.updatePostBin(bin)

                        new_line_counter += 1
                        print "% 4d" % bin.binSize,

                        # make the printing prettier
                        if(new_line_counter > 9):
                            new_line_counter = 0
                            sub_counter += 10
                            print "\n%4d" % sub_counter,

<<<<<<< HEAD
                        if(self.debugPlots):
                            bin.plotBin(self.PM.transformedCP, self.PM.contigGCs, self.PM.kmerNormPC1, self.PM.contigLengths, self.PM.colorMapGC, fileName="CORE_BIN_%d"%(bin.id))  #***slow plot!
=======
                        #bin.plotBin(self.PM.transformedCP, self.PM.contigGCs, self.PM.kmerNormPC1, self.PM.contigLengths, self.PM.colorMapGC, self.PM.isLikelyChimeric[bid], fileName="CORE_BIN_%d"%(bin.id)) #***slow plot!
>>>>>>> e9e31117

                    except BinNotFoundException: pass

        print "\n     .... .... .... .... .... .... .... .... .... ...."

    def findNewClusterCenters(self):
        """Find a putative cluster"""
        inRange = lambda x,l,u : x >= l and x < u

        # we work from the top view as this has the base clustering
        max_index = np_argmax(self.blurredMaps[0])
        max_value = self.blurredMaps[0].ravel()[max_index]

        max_x = int(max_index/self.PM.scaleFactor)
        max_y = max_index - self.PM.scaleFactor*max_x
        max_z = -1

        ret_values = [max_value, max_x, max_y]

        start_span = int(1.5 * self.span)
        span_len = 2*start_span+1

        if(self.debugPlots):
            self.plotRegion(max_x,max_y,max_z, fileName="Image_"+str(self.imageCounter), tag="column", column=True)
            self.imageCounter += 1

        # make a 3d grid to hold the values
        working_block = np_zeros((span_len, span_len, self.PM.scaleFactor))

        # go through the entire column
        (x_lower, x_upper) = self.makeCoordRanges(max_x, start_span)
        (y_lower, y_upper) = self.makeCoordRanges(max_y, start_span)
        super_putative_row_indices = []
        for p in self.im2RowIndices:
            if inRange(p[0],x_lower,x_upper) and inRange(p[1],y_lower,y_upper):
                for row_index in self.im2RowIndices[p]:
                    # check that the point is real and that it has not yet been binned
                    if row_index not in self.PM.binnedRowIndices and row_index not in self.PM.restrictedRowIndices:
                        # this is an unassigned point.
                        multiplier = np_log10(self.PM.contigLengths[row_index])
                        self.incrementAboutPoint3D(working_block, p[0]-x_lower, p[1]-y_lower, p[2],multiplier=multiplier)
                        super_putative_row_indices.append(row_index)

        # blur and find the highest value
        bwb = ndi.gaussian_filter(working_block, 8)#self.blurRadius)
        densest_index = np_unravel_index(np_argmax(bwb), (np_shape(bwb)))
        max_x = densest_index[0] + x_lower
        max_y = densest_index[1] + y_lower
        max_z = densest_index[2]

        # now get the basic color of this dense point
        putative_center_row_indices = []

        (x_lower, x_upper) = self.makeCoordRanges(max_x, self.span)
        (y_lower, y_upper) = self.makeCoordRanges(max_y, self.span)
        (z_lower, z_upper) = self.makeCoordRanges(max_z, 2*self.span)

        for row_index in super_putative_row_indices:
            p = np_around(self.PM.transformedCP[row_index])
            if inRange(p[0],x_lower,x_upper) and inRange(p[1],y_lower,y_upper) and inRange(p[2],z_lower,z_upper):
                # we are within the range!
                putative_center_row_indices.append(row_index)

        putative_center_row_indices = np_array(putative_center_row_indices)

        # make sure we have something to go on here
        if(np_size(putative_center_row_indices) == 0):
            # it's all over!
            return None

        if(np_size(putative_center_row_indices) == 1):
            # get out of here but keep trying
            # the calling function may restrict these indices
            return [[np_array(putative_center_row_indices)], ret_values]
        else:
            total_BP = np_sum(self.PM.contigLengths[putative_center_row_indices])
            if not self.BM.isGoodBin(total_BP, len(putative_center_row_indices), ms=5): # Can we trust very small bins?.
                # get out of here but keep trying
                # the calling function should restrict these indices
                return [[np_array(putative_center_row_indices)], ret_values]
            else:
                putative_clusters = self.smartTwoWayContraction(putative_center_row_indices, [max_x, max_y])
                if putative_clusters == None:
                  return None

                return [putative_clusters, ret_values]

    def smartTwoWayContraction(self, rowIndices, positionInPlane):
      """Partition a collection of contigs into 'core' groups"""

      debugPlots = False

      # sanity check that there is enough data here to try a determine 'core' groups
      total_BP = np_sum(self.PM.contigLengths[rowIndices])
      if not self.BM.isGoodBin(total_BP, len(rowIndices), ms=5): # Can we trust very small bins?.
          # get out of here but keep trying
          # the calling function should restrict these indices
          return [np_array(rowIndices)]

      # make a copy of the data we'll be munging
      k_dat = np_copy(self.PM.kmerPCs[rowIndices])
      c_dat = np_copy(self.PM.transformedCP[rowIndices])
      l_dat = np_copy(self.PM.contigLengths[rowIndices])
      row_indices = np_copy(rowIndices)

      # calculate shortest distance to a corner (this isn't currently used)
      min_dist_to_corner = 1e9
      for corner in self.PM.corners:
        dist = euclidean(corner[:,[0,1]], positionInPlane)
        min_dist_to_corner = min(dist, min_dist_to_corner)

      # calculate radius threshold in whitened transformed coverage space
      eps_neighbours = np_max([0.05 * len(rowIndices), np_min([10, len(rowIndices)-1])])

      try:
        # calculate mean and std in coverage space for whitening data
        c_mean = np_mean(c_dat, axis=0)
        c_std = np_std(c_dat, axis=0)
        c_whiten_dat = (c_dat-c_mean) / c_std
      except:
        # data has zero standard deviation ?
        return [np_array(row_indices)]

      c_whiten_dist = pdist(c_whiten_dat)
      c_dist_matrix = squareform(c_whiten_dist)
      c_radius = np_median(np_sort(c_dist_matrix)[:,eps_neighbours-1])

      # calculate radius threshold in kmer space
      k_dist = pdist(k_dat)
      k_dist_matrix = squareform(k_dist)
      k_radius = np_median(np_sort(k_dist_matrix)[:,eps_neighbours-1])

      # calculate convergence criteria
      k_converged = 5e-2 * np_mean(k_dist)
      c_converged = 5e-2 * np_mean(c_whiten_dist)
      max_iterations = 50

      k_move_perc = 0.15
      c_move_perc = 0.15

      # perform two-way contraction of kmer and coverage space
      iter = 0
      while iter < max_iterations:
        iter += 1

        if debugPlots:
          if iter == 1:
            try:
              self.cluster_num
            except:
              self.cluster_num = 0

            self.cluster_num += 1

          fig = plt.figure()
          ax = fig.add_subplot(111, projection='3d')

          ax.scatter(c_dat[:,0],
                     c_dat[:,1],
                     c_dat[:,2],
                     edgecolors='k',
                     c=self.PM.contigGCs[row_indices],
                     cmap=self.PM.colorMapGC,
                     vmin=0.0, vmax=1.0,
                     marker='.')

          title = "Points: " + str(len(c_dat[:,0]))
          plt.title(title)

          if iter == 1:
            xlim = [np_min(c_dat[:,0]) - 0.05*np_min(c_dat[:,0]), np_max(c_dat[:,0]) + 0.05*np_max(c_dat[:,0])]
            ylim = [np_min(c_dat[:,1]) - 0.05*np_min(c_dat[:,1]), np_max(c_dat[:,1]) + 0.05*np_max(c_dat[:,1])]
            zlim = [np_min(c_dat[:,2]) - 0.05*np_min(c_dat[:,2]), np_max(c_dat[:,2]) + 0.05*np_max(c_dat[:,2])]

          ax.set_xlim(xlim)
          ax.set_ylim(ylim)
          ax.set_zlim(zlim)

          fig.set_size_inches(6,6)

          fileName = "gh_%d_%d" % (self.cluster_num, iter)
          plt.savefig(fileName + '.png',dpi=96)

          plt.close(fig)
          del fig

        # calculate distance matrices
        c_dist_matrix = squareform(pdist(c_whiten_dat))
        k_dist_matrix = squareform(pdist(k_dat))

        # find nearest neighbours to each point in whitened coverage space,
        # and use this to converage a point's kmer profile
        new_k_dat = np_zeros(k_dat.shape)
        k_putative_noise = set()
        k_deltas = []
        for index, row in enumerate(c_dist_matrix):
          neigbhours = np_where(row <= c_radius)[0]
          if len(neigbhours) > np_max([1, 0.1*eps_neighbours]):
            neigbhours = neigbhours[1:] # ignore self match
          else:
            # extremely few neighbours so mark this as noise
            k_putative_noise.add(index)
            new_k_dat[index] = k_dat[index]
            continue

          # use distance between kmer profiles as weights for moving similar
          # points towards each other; a minimum distance based on the kmer
          # radius is used to avoid zeros and ensure all neighbours provide
          # some weight
          neighbour_dist = k_dist_matrix[index][neigbhours] + 0.1 * k_radius

          # move point towards neighbours using inverse distance weighting
          inv_dist = 1.0 / neighbour_dist
          sum_inv_dist = np_sum(inv_dist)
          neighbour_weights = inv_dist / sum_inv_dist
          new_k_dat[index] = (1-k_move_perc) * k_dat[index] + k_move_perc * np_sum( (k_dat[neigbhours].T * neighbour_weights).T, axis = 0 )

          k_deltas.append(euclidean(k_dat[index], new_k_dat[index]))

        k_dat = new_k_dat

        # find nearest neighbours to each point in kmer space,
        # and use this to converage a point's coverage profile
        new_c_dat = np_zeros(c_dat.shape)
        c_putative_noise = set()
        c_deltas = []
        for index, row in enumerate(k_dist_matrix):
          neigbhours = np_where(row <= k_radius)[0]
          if len(neigbhours) > np_max([1, 0.1*eps_neighbours]):
            neigbhours = neigbhours[1:] # ignore self match
          else:
            # extremely few neighbours so mark this as nois
            c_putative_noise.add(index)
            new_c_dat[index] = c_dat[index]
            continue

          # use distance between whitened coverage profiles as weights for moving similar
          # points towards each other; a minimum distance based of the coverage
          # radius is used to avoid zeros and ensure all neighbours provide some weight
          neighbour_dist = c_dist_matrix[index][neigbhours] + 0.1 * c_radius

          # move point towards neighbours using inverse distance weighting
          inv_dist = 1.0 / neighbour_dist
          sum_inv_dist = np_sum(inv_dist)
          neighbour_weights = inv_dist / sum_inv_dist
          new_c_dat[index] = (1-c_move_perc) * c_dat[index] + c_move_perc * np_sum( (c_dat[neigbhours].T * neighbour_weights).T, axis = 0 )
          new_c_whiten_dat = (1-c_move_perc) * c_whiten_dat[index] + c_move_perc * np_sum( (c_whiten_dat[neigbhours].T * neighbour_weights).T, axis = 0 )

          c_deltas.append(euclidean(c_whiten_dat[index], new_c_whiten_dat))

        c_dat = new_c_dat

        # remove points that have no or few neighbours in both spaces,
        # unless they are long enough to be of interest
        noise = []
        putative_noise = c_putative_noise.intersection(k_putative_noise)
        for index in putative_noise:
          if not self.BM.isGoodBin(l_dat[index], 1):
            noise.append(index)

        if len(noise) > 0:
          c_dat = np_delete(c_dat, noise, axis = 0)
          k_dat = np_delete(k_dat, noise, axis = 0)
          l_dat = np_delete(l_dat, noise, axis = 0)
          row_indices = np_delete(row_indices, noise, axis = 0)

        # get whitened version of modified coverage data (using original transformation)
        c_whiten_dat = (c_dat-c_mean) / c_std

        if len(row_indices) == 0:
          return None

        # check for convergence
        if np_mean(k_deltas) < k_converged and np_mean(c_deltas) < c_converged:
          break

      # perform hough transform clustering
      self.HP.hc += 1
<<<<<<< HEAD
      
      
=======

      #print "======================\n======================\n======================"
      #print "GRID %d " % self.HP.hc

>>>>>>> e9e31117
      if debugPlots:
          print "======================\n======================\n======================"
          print "GRID %d " % self.HP.hc, "( Debug =", debugPlots,")"
          (k_partitions, k_keeps) = self.HP.houghPartition(k_dat[:,0], l_dat, scale=True, imgTag="MER")
      else:
          (k_partitions, k_keeps) = self.HP.houghPartition(k_dat[:,0], l_dat, scale=True)

      if(len(k_partitions) == 0):
        return None

      partitions = []
      k_sizes = [len(p) for p in k_partitions]

      #-----------------------
      # GRID
      if debugPlots:
        c_max = np_max(c_dat[:,2]/10) * 1.1
        k_max = np_max(k_dat[:,0]) * 1.1
        c_min = np_min(c_dat[:,2]/10) * 0.9
        k_min = np_min(k_dat[:,0]) * 0.9
        k_eps = (k_max - k_min) / len(row_indices)
        c_eps = (c_max - c_min) / len(row_indices)

        k_index_sort = np_argsort(k_dat[:,0])
        start = 0
        k_lines = []
        for k in range(len(k_sizes)-1):
            k_lines.append(k_dat[k_index_sort,0][k_sizes[k]+start])
            start += k_sizes[k]

        fig = plt.figure()

        orig_k_dat = self.PM.kmerPCs[rowIndices,0]
        orig_k2_dat = self.PM.kmerPCs[rowIndices,1]
        orig_c_dat = self.PM.transformedCP[rowIndices][:,2]/10
        orig_l_dat = np_sqrt(self.PM.contigLengths[rowIndices])

        ax = plt.subplot(221)
        plt.xlabel("PCA1")
        plt.ylabel("PCA2")

        from matplotlib.patches import Rectangle
        alpha = 0.35
        ax.scatter(orig_k_dat, orig_k2_dat, edgecolors='none', c=self.PM.contigGCs[rowIndices], cmap=self.PM.colorMapGC, vmin=0.0, vmax=1.0, s=orig_l_dat, zorder=10, alpha=alpha)
        XX = ax.get_xlim()
        YY = ax.get_ylim()
        ax.add_patch(Rectangle((XX[0], YY[0]),XX[1]-XX[0],YY[1]-YY[0],facecolor='#000000'))

        ax = plt.subplot(223)
        plt.title("%s contigs" % len(rowIndices))
        plt.xlabel("MER PARTS")
        plt.ylabel("COV PARTS")
        ax.scatter(orig_k_dat, orig_c_dat, edgecolors='none', c=self.PM.contigGCs[rowIndices], cmap=self.PM.colorMapGC, s=orig_l_dat, zorder=10, alpha=alpha)
        XX = ax.get_xlim()
        YY = ax.get_ylim()
        ax.add_patch(Rectangle((XX[0], YY[0]),XX[1]-XX[0],YY[1]-YY[0],facecolor='#000000'))

        lens = np_sqrt(self.PM.contigLengths[row_indices])

        ax = plt.subplot(222)
        plt.xlabel("PCA1")
        plt.ylabel("PCA2")
        ax.scatter(k_dat[:,0], k_dat[:,1], edgecolors='none', c=self.PM.contigGCs[row_indices], cmap=self.PM.colorMapGC, vmin=0.0, vmax=1.0, s=lens, zorder=10, alpha=alpha)
        XX = ax.get_xlim()
        YY = ax.get_ylim()
        ax.add_patch(Rectangle((XX[0], YY[0]),XX[1]-XX[0],YY[1]-YY[0],facecolor='#000000'))

        ax = plt.subplot(224)
        plt.title("%s contigs" % len(row_indices))
        plt.xlabel("MER PARTS")
        plt.ylabel("COV PARTS")
        ax.scatter(k_dat[:,0], c_dat[:,2]/10, edgecolors='none', c=self.PM.contigGCs[row_indices], cmap=self.PM.colorMapGC, vmin=0.0, vmax=1.0, zorder=10, alpha=alpha)

        ax.set_xlim(k_min, k_max)
        ax.set_ylim(c_min, c_max)
        XX = ax.get_xlim()
        YY = ax.get_ylim()
        ax.add_patch(Rectangle((XX[0], YY[0]),XX[1]-XX[0],YY[1]-YY[0],facecolor='#000000'))

        k_line_cols = []
        for k in range(len(k_sizes)):
            if k == 0:
                if k_keeps[k]:
                    k_line_cols = ['r-']
                else:
                    k_line_cols = ['r--']
            elif k == len(k_sizes) - 1:
                if k_keeps[k]:
                    k_line_cols[-1] = 'r-'
                elif not k_keeps[k-1]:
                    k_line_cols[-1] = 'r--'
            else:
                if k_keeps[k]:
                    k_line_cols[k-1] = 'r-'
                    k_line_cols.append('r-')
                else:
                    k_line_cols.append('r--')

        for k in range(len(k_lines)):
            plt.plot([k_lines[k],k_lines[k]], [c_min, c_max], k_line_cols[k], zorder=11)

      pc = 0
      for k in range(len(k_sizes)):
          pc += 1
          if k_keeps[k]:
              k_part = k_partitions[k]
              k_sep_indices = row_indices[k_part]
              part_bp = np_sum(l_dat[k_part])
              if self.BM.isGoodBin(part_bp, len(k_part), ms=5):

                  # select just the subset of covs for this kmer range
                  data = np_copy(c_dat[k_part])
                  Center(data,verbose=0)
                  p = PCA(data)
                  components = p.pc()
                  data = np_array([float(i) for i in components[:,0]])

                  l_data = np_copy(l_dat[k_part])

                  # The PCA may reverse the ordering. So we just check here quickly
                  if debugPlots:
                      (c_partitions, c_keeps) = self.HP.houghPartition(data, l_data, imgTag="COV", scale=True)
                  else:
                      (c_partitions, c_keeps) = self.HP.houghPartition(data, l_data, scale=True)


                  if debugPlots:
                      #-----
                      # GRID
                      c_sorted_data = np_copy(c_dat[k_part,2])/10.
                      c_sorted_data = c_sorted_data[np_argsort(c_sorted_data)]

                      start = 0
                      c_lines = []
                      if k_part[c_partitions[0]][0] > k_part[c_partitions[-1]][0]:
                          c_sizes = [len(p) for p in c_partitions][::-1]
                          cc_keeps = c_keeps[::-1]
                      else:
                          c_sizes = [len(p) for p in c_partitions]
                          cc_keeps = c_keeps

                      for c in range(len(c_sizes)-1):
                          c_lines.append(c_sorted_data[c_sizes[c]+start])
                          start += c_sizes[c]

                      c_line_cols = []
                      for c in range(len(c_sizes)):
                          if c == 0:
                              if cc_keeps[c]:
                                  c_line_cols = ['r-']
                              else:
                                  c_line_cols = ['r--']
                          elif c == len(c_sizes) - 1:
                              if cc_keeps[c]:
                                  c_line_cols[-1] = 'r-'
                              elif not cc_keeps[c-1]:
                                  c_line_cols[-1] = 'r--'
                          else:
                              if cc_keeps[c]:
                                  c_line_cols[c-1] = 'r-'
                                  c_line_cols.append('r-')
                              else:
                                  c_line_cols.append('r--')

                      if pc == 1:
                          k_line_min = k_min
                      else:
                          k_line_min = k_lines[pc-2]

                      if pc == len(k_partitions):
                          k_line_max = k_max
                      else:
                          k_line_max = k_lines[pc-1]

                      for c in range(len(c_lines)):
                          print c, [k_line_min,k_line_max], [c_lines[c], c_lines[c]]
                          plt.plot([k_line_min,k_line_max], [c_lines[c], c_lines[c]], c_line_cols[c], zorder=11)

                  for c in range(len(c_partitions)):
                      if c_keeps[c]:
                          c_part = c_partitions[c]
                          partitions.append(np_array(k_part[c_part]))

      if debugPlots:
          fig.set_size_inches(12,12)
          plt.savefig("%d_GRID" % self.HP.hc,dpi=300)
          plt.close()
          del fig

      if len(partitions) == 0:
          return None

      ret_parts = []
      for p in partitions:
          ret_parts.append(np_array(row_indices[p]))

      return np_array(ret_parts)

#------------------------------------------------------------------------------
# DATA MAP MANAGEMENT

    def populateImageMaps(self):
        """Load the transformed data into the main image maps"""
        # reset these guys... JIC
        self.imageMaps = np_zeros((self.numImgMaps,self.PM.scaleFactor,self.PM.scaleFactor))
        self.im2RowIndices = {}

        # add to the grid wherever we find a contig
        row_index = -1
        for point in np_around(self.PM.transformedCP):
            row_index += 1
            # can only bin things once!
            if row_index not in self.PM.binnedRowIndices and row_index not in self.PM.restrictedRowIndices:
                # add to the row_index dict so we can relate the
                # map back to individual points later
                p = tuple(point)
                try:
                    self.im2RowIndices[p].append(row_index)
                except KeyError:
                    self.im2RowIndices[p] = [row_index]

                # now increment in the grid
                # for each point we encounter we incrmement
                # it's position + the positions to each side
                # and touching each corner
                self.incrementViaRowIndex(row_index, p)

    def incrementViaRowIndex(self, rowIndex, point=None):
        """Wrapper to increment about point"""
        if(point is None):
            point = tuple(np_around(self.PM.transformedCP[rowIndex]))
        multiplier = np_log10(self.PM.contigLengths[rowIndex])
        self.incrementAboutPoint(0, point[0], point[1], multiplier=multiplier)
        if(self.numImgMaps > 1):
            self.incrementAboutPoint(1, self.PM.scaleFactor - point[2] - 1, point[1], multiplier=multiplier)
            self.incrementAboutPoint(2, self.PM.scaleFactor - point[2] - 1, self.PM.scaleFactor - point[0] - 1, multiplier=multiplier)

    def decrementViaRowIndex(self, rowIndex, point=None):
        """Wrapper to decrement about point"""
        if(point is None):
            point = tuple(np_around(self.PM.transformedCP[rowIndex]))
        #px = point[0]
        #py = point[1]
        #pz = point[2]
        multiplier = np_log10(self.PM.contigLengths[rowIndex])
        self.decrementAboutPoint(0, point[0], point[1], multiplier=multiplier)
        if(self.numImgMaps > 1):
            self.decrementAboutPoint(1, self.PM.scaleFactor - point[2] - 1, point[1], multiplier=multiplier)
            self.decrementAboutPoint(2, self.PM.scaleFactor - point[2] - 1, self.PM.scaleFactor - point[0] - 1, multiplier=multiplier)

    def incrementAboutPoint(self, view_index, px, py, valP=1, valS=0.6, valC=0.2, multiplier=1):
        """Increment value at a point in the 2D image maps

        Increment point by valP, increment neighbouring points at the
        sides and corners of the target point by valS and valC

        multiplier is proportional to the contigs length
        """
        valP *= multiplier
        valS *= multiplier
        valC *= multiplier
        if px > 0:
            if py > 0:
                self.imageMaps[view_index,px-1,py-1] += valC      # Top left corner
            self.imageMaps[view_index,px-1,py] += valS            # Top
            if py < self.PM.scaleFactor-1:
                self.imageMaps[view_index,px-1,py+1] += valC      # Top right corner

        if py > 0:
            self.imageMaps[view_index,px,py-1] += valS            # Left side
        self.imageMaps[view_index,px,py] += valP                  # Point
        if py < self.PM.scaleFactor-1:
            self.imageMaps[view_index,px,py+1] += valS            # Right side

        if px < self.PM.scaleFactor-1:
            if py > 0:
                self.imageMaps[view_index,px+1,py-1] += valC      # Bottom left corner
            self.imageMaps[view_index,px+1,py] += valS            # Bottom
            if py < self.PM.scaleFactor-1:
                self.imageMaps[view_index,px+1,py+1] += valC      # Bottom right corner

    def decrementAboutPoint(self, view_index, px, py, valP=1, valS=0.6, valC=0.2, multiplier=1):
        """Decrement value at a point in the 2D image maps

        multiplier is proportional to the contigs length
        """
        valP *= multiplier
        valS *= multiplier
        valC *= multiplier
        if px > 0:
            if py > 0:
                self.safeDecrement(self.imageMaps[view_index], px-1, py-1, valC) # Top left corner
            self.safeDecrement(self.imageMaps[view_index], px-1, py, valS)       # Top
            if py < self.PM.scaleFactor-1:
                self.safeDecrement(self.imageMaps[view_index], px-1, py+1, valC) # Top right corner

        if py > 0:
            self.safeDecrement(self.imageMaps[view_index], px, py-1, valS)       # Left side
        self.safeDecrement(self.imageMaps[view_index], px, py, valP)             # Point
        if py < self.PM.scaleFactor-1:
            self.safeDecrement(self.imageMaps[view_index], px, py+1, valS)       # Right side

        if px < self.PM.scaleFactor-1:
            if py > 0:
                self.safeDecrement(self.imageMaps[view_index], px+1, py-1, valC) # Bottom left corner
            self.safeDecrement(self.imageMaps[view_index], px+1, py, valS)       # Bottom
            if py < self.PM.scaleFactor-1:
                self.safeDecrement(self.imageMaps[view_index], px+1, py+1, valC) # Bottom right corner

    def safeDecrement(self, map, px, py, value):
        """Decrement a value and make sure it's not negative or something shitty"""
        map[px][py] -= value
        if map[px][py] < np_finfo(float).eps:
            map[px][py] = 0

    def incrementAboutPoint3D(self, workingBlock, px, py, pz, vals=(6.4,4.9,2.5,1.6), multiplier=1):
        """Increment a point found in a 3D column

        used when finding the centroid of a hot area
        update the 26 points which surround the centre point
        z spans the height of the entire column, x and y have been offset to
        match the column subspace

        multiplier is proportional to the contigs length
        """
        valsM = [x*multiplier for x in vals]
        # top slice
        if pz < self.PM.scaleFactor-1:
            self.subIncrement3D(workingBlock, px, py, pz+1, valsM, 1)

        # center slice
        self.subIncrement3D(workingBlock, px, py, pz, valsM, 0)

        # bottom slice
        if pz > 0:
            self.subIncrement3D(workingBlock, px, py, pz-1, valsM, 1)

    def subIncrement3D(self, workingBlock, px, py, pz, vals, offset):
        """AUX: Called from incrementAboutPoint3D does but one slice

        multiplier is proportional to the contigs length
        """
        # get the size of the working block
        shape = np_shape(workingBlock)
        if px > 0:
            if py > 0:
                workingBlock[px-1,py-1,pz] += vals[offset + 2]      # Top left corner
            workingBlock[px-1,py,pz] += vals[offset + 1]            # Top
            if py < shape[1]-1:
                workingBlock[px-1,py+1,pz] += vals[offset + 2]      # Top right corner

        if py > 0:
            workingBlock[px,py-1,pz] += vals[offset + 1]            # Left side
        workingBlock[px,py,pz] += vals[offset]                      # Point
        if py < shape[1]-1:
            workingBlock[px,py+1,pz] += vals[offset + 1]            # Right side

        if px < shape[0]-1:
            if py > 0:
                workingBlock[px+1,py-1,pz] += vals[offset + 2]      # Bottom left corner
            workingBlock[px+1,py,pz] += vals[offset + 1]            # Bottom
            if py < shape[1]-1:
                workingBlock[px+1,py+1,pz] += vals[offset + 2]      # Bottom right corner

    def blurMaps(self):
        """Blur the 2D image maps"""
        self.blurredMaps = np_zeros((self.numImgMaps,self.PM.scaleFactor,self.PM.scaleFactor))
        for i in range(self.numImgMaps): # top, front and side
            self.blurredMaps[i,:,:] = ndi.gaussian_filter(self.imageMaps[i,:,:], 8)#self.blurRadius)

    def makeCoordRanges(self, pos, span):
        """Make search ranges which won't go out of bounds"""
        lower = pos-span
        upper = pos+span+1
        if(lower < 0):
            lower = 0
        if(upper > self.PM.scaleFactor):
            upper = self.PM.scaleFactor
        return (lower, upper)

    def updatePostBin(self, bin):
        """Update data structures after assigning contigs to a new bin"""
        bid = bin.id
        for row_index in bin.rowIndices:
            self.PM.binIds[row_index] = bid
            self.setRowIndexAssigned(row_index)

    def setRowIndexAssigned(self, rowIndex):
        """fix the data structures to indicate that rowIndex belongs to a bin

        Use only during initial core creation
        """
        if(rowIndex not in self.PM.restrictedRowIndices and rowIndex not in self.PM.binnedRowIndices):
            self.PM.binnedRowIndices[rowIndex] = True
            # now update the image map, decrement
            self.decrementViaRowIndex(rowIndex)

    def setRowIndexUnassigned(self, rowIndex):
        """fix the data structures to indicate that rowIndex no longer belongs to a bin

        Use only during initial core creation
        """
        if(rowIndex in self.PM.restrictedRowIndices and rowIndex not in self.PM.binnedRowIndices):
            del self.PM.binnedRowIndices[rowIndex]
            # now update the image map, increment
            self.incrementViaRowIndex(rowIndex)

    def restrictRowIndices(self, indices):
        """Add these indices to the restricted list"""
        for row_index in indices:
            # check that it's not binned or already restricted
            if(row_index not in self.PM.restrictedRowIndices and row_index not in self.PM.binnedRowIndices):
                self.PM.restrictedRowIndices[row_index] = True
                # now update the image map, decrement
                self.decrementViaRowIndex(row_index)

#------------------------------------------------------------------------------
# IO and IMAGE RENDERING

    def plotIndices(self, rowIndices, fileName=""):
        """Plot these contigs in transformed space"""
        fig = plt.figure()
        ax = fig.add_subplot(111, projection='3d')

        disp_vals = np_array([])
        disp_lens = np_array([])
        num_points = 0
        for row_index in rowIndices:
            num_points += 1
            disp_vals = np_append(disp_vals, self.PM.transformedCP[row_index])
            disp_lens = np_append(disp_lens, np_sqrt(self.PM.contigLengths[row_index]))

        # reshape
        disp_vals = np_reshape(disp_vals, (num_points, 3))

        ax.scatter(disp_vals[:,0], disp_vals[:,1], disp_vals[:,2], edgecolors='k', c=self.PM.contigGCs[rowIndices], cmap=self.PM.colorMapGC, vmin=0.0, vmax=1.0, s=disp_lens, marker='.')

        if(fileName != ""):
            fig.set_size_inches(6,6)
            plt.savefig(fileName,dpi=300)
        elif(show):
            plt.show()

        plt.close(fig)
        del fig

    def plotRegion(self, px, py, pz, fileName="", tag="", column=False):
        """Plot the region surrounding a point """
        import matplotlib as mpl
        disp_vals = np_array([])
        disp_cols = np_array([])
        num_points = 0
        # plot all points within span
        (z_lower, z_upper) = self.makeCoordRanges(pz, self.span)
        if(column):
            z_lower = 0
            z_upper = self.PM.scaleFactor - 1

        (x_lower, x_upper) = self.makeCoordRanges(px, self.span)
        (y_lower, y_upper) = self.makeCoordRanges(py, self.span)
        for z in range(z_lower, z_upper):
            realz = self.PM.scaleFactor - z - 1
            for x in range(x_lower, x_upper):
                for y in range(y_lower, y_upper):
                    if((x,y,realz) in self.im2RowIndices):
                        for row_index in self.im2RowIndices[(x,y,realz)]:
                            if row_index not in self.PM.binnedRowIndices and row_index not in self.PM.restrictedRowIndices:
                                num_points += 1
                                disp_vals = np_append(disp_vals, self.PM.transformedCP[row_index])
                                disp_cols = np_append(disp_cols, self.PM.colorMapGC(self.PM.contigGCs[row_index]))

        # make a black mark at the max values
        small_span = self.span/2
        (x_lower, x_upper) = self.makeCoordRanges(px, small_span)
        (y_lower, y_upper) = self.makeCoordRanges(py, small_span)
        (z_lower, z_upper) = self.makeCoordRanges(pz, small_span)
        for z in range(z_lower, z_upper):
            realz = self.PM.scaleFactor - z - 1
            for x in range(x_lower, x_upper):
                for y in range(y_lower, y_upper):
                    if((x,y,realz) in self.im2RowIndices):
                        for row_index in self.im2RowIndices[(x,y,realz)]:
                            if row_index not in self.PM.binnedRowIndices and row_index not in self.PM.restrictedRowIndices:
                                num_points += 1
                                disp_vals = np_append(disp_vals, self.PM.transformedCP[row_index])
                                disp_cols = np_append(disp_cols, htr(0,0,0))
        # reshape
        disp_vals = np_reshape(disp_vals, (num_points, 3))
        disp_cols = np_reshape(disp_cols, (num_points, 3))

        fig = plt.figure()
        ax = fig.add_subplot(111, projection='3d')
        cm = mpl.colors.LinearSegmentedColormap('my_colormap', disp_cols, 1024)
        result = ax.scatter(disp_vals[:,0], disp_vals[:,1], disp_vals[:,2], edgecolors=disp_cols, c=disp_cols, cmap=cm, marker='.')
        title = str.join(" ", ["Focus at: (",str(px), str(py), str(self.PM.scaleFactor - pz - 1),")\n",tag])
        plt.title(title)

        if(fileName != ""):
            fig.set_size_inches(6,6)
            plt.savefig(fileName,dpi=300)
        elif(show):
            plt.show()

        plt.close(fig)
        del fig

    def plotHeat(self, fileName = "", max=-1, x=-1, y=-1):
        """Print the main heat maps

        Useful for debugging
        """
        fig = plt.figure()
        images = []
        ax = None
        if(self.numImgMaps == 1):
            ax = fig.add_subplot(121)
            images.append(ax.imshow(self.blurredMaps[0,:,:]**0.5))
            if(max > 0):
                title = "Max value: %f (%f, %f)" % (max, x, y)
                plt.title(title)
        else:
            ax = fig.add_subplot(231)
            images.append(ax.imshow(self.blurredMaps[0,:,:]**0.5))
            if(max > 0):
                title = str.join(" ", ["Max value:",str(max)])
                plt.title(title)
            ax = fig.add_subplot(232)
            images.append(ax.imshow(self.blurredMaps[1,:,:]**0.5))
            ax = fig.add_subplot(233)
            images.append(ax.imshow(self.blurredMaps[2,:,:]**0.5))

        if(self.numImgMaps == 1):
            ax = fig.add_subplot(122)
            images.append(ax.imshow(self.imageMaps[0,:,:]**0.5))
        else:
            ax = fig.add_subplot(234)
            images.append(ax.imshow(self.imageMaps[0,:,:]**0.5))
            ax = fig.add_subplot(235)
            images.append(ax.imshow(self.imageMaps[1,:,:]**0.5))
            ax = fig.add_subplot(236)
            images.append(ax.imshow(self.imageMaps[2,:,:]**0.5))

        if(fileName != ""):
            if(self.numImgMaps == 1):
                fig.set_size_inches(12,6)
            else:
                fig.set_size_inches(18,18)

            plt.savefig(fileName,dpi=300)
        elif(show):
            plt.show()

        plt.close(fig)
        del fig

###############################################################################
###############################################################################
###############################################################################
###############################################################################

class HoughPartitioner:
    def __init__(self):
        self.hc = 0

    def houghPartition(self, dAta, lengths, scale=False, imgTag=None):
        """Use the hough transform to find k clusters for some unknown value of K"""
        d_len_raw = int(len(dAta))
        if d_len_raw < 2:
            return np_array([[0]])

        if d_len_raw < 3:
            return np_array([[0,1]])

        #----------------------------------------------------------------------
        # prep the data
        #

        sorted_indices_raw = np_argsort(dAta)
        nUm_points = len(dAta)

        # fudge the data to make longer contigs have more say in the
        # diff line we'll be making. This way we may be able to avoid lumping
        # super long contigs in with the short riff raff by accident.
        scales_per = {}
        spread_data = []
        spread2real = {}
        j = 0

        # all points get at least one point, but long ones get more
        # let's say 1 point per 10,000bp
        for i in range(len(dAta)):
            real_index = sorted_indices_raw[i]
            rep = int((lengths[real_index] - 1.)/10000.) + 1
            scales_per[real_index] = rep
            if rep == 1:
                spread_data.append(dAta[real_index])
                spread2real[j] = real_index
                j += 1
            else:
                # rep >= 2
                if i == 0:
                    left_stop = dAta[real_index]
                else:
                    left_stop = (dAta[real_index] + dAta[sorted_indices_raw[i-1]])/2.

                if i == nUm_points-1:
                    right_stop = dAta[real_index]
                else:
                    right_stop = (dAta[real_index] + dAta[sorted_indices_raw[i+1]])/2.

                spread_jump = (right_stop - left_stop) / (rep + 1.)


                for ii in range(rep):
                    spread_data.append(left_stop + ((ii + 1) * spread_jump))
                    spread2real[j] = real_index
                    j += 1

        # Force the data to fill the space
        data = np_array(spread_data)
        data -= np_min(data)    # shift to 0 but DO NOT scale to 1
        d_len = len(data)
        if scale is False:
            scale = d_len
        else:
            scale = np_max(dAta) - np_min(dAta)

        if True:
            # we want to know how much each value differs from it's neighbours
            back_diffs = [float(data[i] - data[i-1]) for i in range(1,d_len)]
            diffs = [back_diffs[0]]
            for i in range(len(back_diffs)-1):
                diffs.append((back_diffs[i] + back_diffs[i+1])/2)
            diffs.append(back_diffs[-1])
            diffs = np_array(diffs)**2  # square it! Makes things more betterrer
    
            # replace the data array by the sum of it's diffs
            for i in range(1, d_len):
                diffs[i] += diffs[i-1]
    
            # scale to fit between 0 and len(diffs)
            # HT works better on a square
            diffs -= np_min(diffs)
            try:
                diffs /= np_max(diffs)
            except FloatingPointError:
                pass
            diffs *= len(diffs)

            # make it 2D
            t_data = np_array(zip(diffs, np_arange(d_len)))
        else:
            try:
                data /= np_max(data)
            except FloatingPointError:
                pass
            data *= scale 
            t_data = np_array(zip(data, np_arange(d_len)))
            
        im_shape = (int(np_max(t_data, axis=0)[0]+1), d_len)

        #----------------------------------------------------------------------
        # Apply hough transformation and find the most prominent line
        #
        # rets should be an array of arrays of real indices
        # IE. indices into the array dAta
        rets = self.recursiveSelect(t_data,
                                    im_shape,
                                    spread2real,
                                    0,
                                    d_len,
                                    {},
                                    imgTag=imgTag)

        #----------------------------------------------------------------------
        # Squish things up
        #
        # build a flat data set similar to the gradiated data set
        real2spread = {}
        j = 0
        flat_data = []
        if len(rets) > 1:
            for i in range(len(dAta)):
                real_index = sorted_indices_raw[i]
                rep = scales_per[real_index]
                for k in range(rep):
                    flat_data.append(dAta[real_index])
                    try:
                        real2spread[real_index].append(j)
                    except KeyError:
                        real2spread[real_index] = [j]
                    j += 1
            data -= np_min(flat_data)
            back_diffs = [float(data[i] - data[i-1]) for i in range(1,d_len)]
            diffs = [back_diffs[0]]
            for i in range(len(back_diffs)-1):
                diffs.append((back_diffs[i] + back_diffs[i+1])/2)
            diffs.append(back_diffs[-1])
            diffs = np_array(diffs)**2
            for i in range(1, d_len):
                diffs[i] += diffs[i-1]
            diffs -= np_min(diffs)
            try:
                diffs /= np_max(diffs)
            except FloatingPointError:
                pass
            diffs *= len(diffs)
    
            # diffs is now the same size as the gradiated data sent through
            # to hough in level 0. We wish to find the gradients of the lines
            # returned by recursive partitioning
            gradients = []
            for ret in rets:
                sis = []
                for ii in ret:
                    for si in real2spread[ii]:
                        sis.append(diffs[si])
                l_sis = len(sis)
                if l_sis == 1:
                    gradients.append(-1)
                else:
                    sis = sorted(sis)
                    gradients.append((sis[-1] - sis[0])/l_sis)
    
            gradients = np_array(gradients)
    
            # get all the -1 gradients and make them equal to the larger
            # of their neighbours
            last = 0.
            for g in range(len(gradients)):
                if gradients[g] == -1:
                    h = g + 1
                    next = 0.
                    # find the next not -1 gradient
                    while(h < len(gradients)):
                        if gradients[h] != -1:
                            # use this one
                            next = gradients[h]
                            break
                        h += 1
                    gradients[g] = np_max([last, next])
                else:
                    last = gradients[g]

        else:
            gradients=np_array([0.])
            
        keeps = np_where(gradients >= 1, False, True)
        
        squished_rets = []
        squished_keeps = []
        last_squshed = []
        for i in range(len(rets)):
            if keeps[i]:
                for ii in rets[i]:
                    last_squshed.append(ii)
            else:
                if len(last_squshed) > 0:
                    squished_rets.append(np_array(last_squshed))
                    last_squshed = []
                    squished_keeps.append(True)

                # add the dud
                squished_rets.append(rets[i])
                squished_keeps.append(False)
        if len(last_squshed) > 0:
            squished_rets.append(np_array(last_squshed))
            squished_keeps.append(True)

<<<<<<< HEAD
        return (np_array(squished_rets), np_array(squished_keeps))  
=======
        if False:
            print "=================="
            print gradients
            print keeps
            print squished_keeps
            for ii in rets:
                print len(ii)
            print "------------------"
            for ii in squished_rets:
                print len(ii)

            print "=================="
        return (np_array(squished_rets), np_array(squished_keeps))
>>>>>>> e9e31117

    def recursiveSelect(self,
                        tData,
                        imShape,
                        spread2real,
                        startRange,
                        endRange,
                        assigned,
                        level=0,
                        side="C",
                        imgTag=None):
        """Recursively select clusters from the data"""
        d_len = len(tData)
        (m, c, accumulator) = self.houghTransform(tData.astype(float)[startRange:endRange,:], imShape)

        # draw a nice thick line over the top of the data
        # found_line is a set of points
        found_line = self.points2Line(np_array([[c,0],[m*imShape[1]+c,imShape[1]]]), imShape[1], imShape[0], 5)

        # make an image if we're that way inclined
        if imgTag is not None:
            # make a pretty picture
            fff = np_ones(imShape) * 255
            for p in found_line.keys():
                fff[p[0],p[1]] = 220
            for p in tData:
                fff[p[0],p[1]] = 0
            # scale so colors look sharper
            accumulator -= np_min(accumulator)
            accumulator /= np_max(accumulator)
            accumulator *= 255

            imsave("%d_%s_%s_%d.png" % (self.hc, imgTag, side, level), np_concatenate([accumulator,fff]))

        # see which points lie on the line
        # we need to protect against the data line crossing
        # in and out of the "found line"
        in_block = False
        block_starts = []
        block_lens = []
        for ii in np_arange(startRange, endRange):
            p = tData.astype('int')[ii]
            if tuple(p) in found_line:
                if not in_block:
                    in_block = True
                    block_starts.append(ii)
            else:
                if in_block:
                    in_block = False
                    block_lens.append(ii - block_starts[-1])

        if in_block:
            # finishing block
            block_lens.append(endRange - block_starts[-1])

        # check to see the line hit something
        if len(block_lens) == 0:
            return np_array([np_arange(startRange, endRange)])

        # get the start and end indices in the longest block found
        longest_block = np_argmax(block_lens)
        spread_start = block_starts[longest_block]
        spread_end =  block_lens[longest_block] + spread_start  # 1 after the end of the block

        # select all the guys with their centres between the start and end
        # this is the end of the line for these guys so we fill centre with
        # "real" indices.
        tmp = {}
        for ii in np_arange(spread_start, spread_end):
            real_index = spread2real[ii]

            if real_index not in assigned:
                tmp[real_index] = None
                assigned[real_index] = None
        centre = np_array(tmp.keys())
        
        rets = []

        # recursive call for leftmost indices
        if (spread_start - startRange) > 0:
            if (spread_start - startRange) < 3:
                # end of the line for left expansion, give up "real" indices
                # select all the guys with their centres to the left of the start
                tmp = {}
                for ii in np_arange(startRange, spread_start):
                    real_index = spread2real[ii]
                    if real_index not in assigned:
                        tmp[real_index] = None
                        assigned[real_index] = None

                if len(tmp.keys()) > 0:
                  rets.append(np_array(tmp.keys()))

            else:
                # otherwise we keep working with ranges
                left_p = self.recursiveSelect(tData,
                                              imShape,
                                              spread2real,
                                              startRange,
                                              spread_start,
                                              assigned,
                                              level=level+1,
                                              side="%sL" %side,
                                              imgTag=imgTag)
                for L in left_p:
                    if len(L) > 0:
                        rets.append(L)

        # add the centre in
        if len(centre) > 0:
            rets.append(centre)

        # recursive call for rightmost indices
        if (endRange - spread_end) > 0:
            if (endRange - spread_end) < 3:
                # end of the line for left expansion, give up "real" indices
                # select all the guys with their centres right of the end
                tmp = {}
                for ii in np_arange(spread_end, endRange):
                    real_index = spread2real[ii]
                    if real_index not in assigned:
                        tmp[real_index] = None
                        assigned[real_index] = None

                if len(tmp.keys()) > 0:
                  rets.append(np_array(tmp.keys()))
            else:
                right_p = self.recursiveSelect(tData,
                                               imShape,
                                               spread2real,
                                               spread_end,
                                               endRange,
                                               assigned,
                                               level=level+1,
                                               side="%sR" %side,
                                               imgTag=imgTag)
                for R in right_p:
                    if len(R) > 0:
                        rets.append(R)
        return rets
    
    def points2Line(self, points, xIndexLim, yIndexLim, thickness):
        """Draw a thick line between a series of points"""

        line_points = []
        num_points = len(points)
        for i in range(1, num_points):
            # draw a line between this point and the last point
            x_gap = float(np_abs(points[i-1,1] - points[i,1]))
            y_gap = float(np_abs(points[i-1,0] - points[i,0]))
            largest_gap = np_max([x_gap, y_gap])

            if points[i-1,0] >= points[i,0]:
                Ys = [int(j) for j in np_around((np_arange(largest_gap)*y_gap/largest_gap) + points[i,0])]
            elif points[i,0] > points[i-1,0]:
                Ys = [int(j) for j in np_around((np_arange(largest_gap)*y_gap/largest_gap) + points[i-1,0])][::-1]
            if points[i-1,1] >= points[i,1]:
                Xs = [int(j) for j in np_around((np_arange(largest_gap)*x_gap/largest_gap) + points[i,1])]
            elif points[i,1] > points[i-1,1]:
                Xs = [int(j) for j in np_around((np_arange(largest_gap)*x_gap/largest_gap) + points[i-1,1])][::-1]

            for p in zip(Ys, Xs):
                line_points.append(p)

            # now make the line thicker
            thick_points = {}
            for point in line_points:
                for y in range(np_max([point[0]-thickness, 0]),np_min([point[0]+thickness+1,yIndexLim])):
                    for x in range(np_max([point[1]-thickness, 0]),np_min([point[1]+thickness+1,xIndexLim])):
                        thick_points[(y,x)] = 1

        return thick_points

    def houghTransform(self, data, imShape):
        """Calculate Hough transform

        Data is a 2D numpy array"""

        (rows, cols) = imShape
        d_len = len(data)
        half_rows = rows/2
        if half_rows == 0:
            half_rows = 1
            rows = 2
        rmax = np_hypot(rows, cols)
        dr = rmax / (half_rows)
        dth = np_pi / cols
        accumulator = np_ones((rows * cols))*255

        """
        For speed we numpify this loop. I just keep this here
        so that I can remember what it is I am actually doing...

        Note that this needs the accumulator to be a 2D array
        ie.
        accumulator = np_ones((rows, cols))*255

        for p in data:
            for theta_index in range(cols):
                th = dth * theta_index
                r = p[1]*cos(th) + p[0]*sin(th)
                iry = half_rows + int(r/dr)
                accumulator[iry, theta_index] -= 1
        """
        cos_sin_array = np_array(zip([np_sin(dth * theta_index) for theta_index in range(cols)],
                                     [np_cos(dth * theta_index) for theta_index in range(cols)]))
        Rs = np_array(np_sum(np_reshape([p * cos_sin_array for p in data], (d_len*cols,2)),
                             axis=1)/dr).astype('int') + half_rows
        Cs = np_array(range(cols)*d_len)
        flat_indices = Rs * cols + Cs

        # update the accumulator with integer decrements
        decrements = np_bincount(flat_indices.astype('int'))
        index = 0
        for d in decrements:
            accumulator[index] -= d
            index += 1

        minindex = accumulator.argmin()

        # find the liniest line
        min_row = int(minindex/cols)
        min_col = minindex - (min_row*cols)
        theta = float(min_col) * dth
        rad = float(min_row - half_rows)*dr

        # now de hough!
        try:
            m = -1. * np_cos(theta) / np_sin(theta)
            c = rad / np_sin(theta)
        except FloatingPointError:
            # when we are trying to do a perfectly
            # straight line
            m = 0.
            c = rad

        # rounding errors suck
        if np_allclose([m], [0.]):
            m = 0.
        if np_allclose([c], [0.]):
            c = 0.

        if m < 0:
            m = 0.

        return (m, c, accumulator.reshape((rows, cols)))

###############################################################################
###############################################################################
###############################################################################
###############################################################################
<|MERGE_RESOLUTION|>--- conflicted
+++ resolved
@@ -329,12 +329,8 @@
                             sub_counter += 10
                             print "\n%4d" % sub_counter,
 
-<<<<<<< HEAD
                         if(self.debugPlots):
                             bin.plotBin(self.PM.transformedCP, self.PM.contigGCs, self.PM.kmerNormPC1, self.PM.contigLengths, self.PM.colorMapGC, fileName="CORE_BIN_%d"%(bin.id))  #***slow plot!
-=======
-                        #bin.plotBin(self.PM.transformedCP, self.PM.contigGCs, self.PM.kmerNormPC1, self.PM.contigLengths, self.PM.colorMapGC, self.PM.isLikelyChimeric[bid], fileName="CORE_BIN_%d"%(bin.id)) #***slow plot!
->>>>>>> e9e31117
 
                     except BinNotFoundException: pass
 
@@ -613,15 +609,6 @@
 
       # perform hough transform clustering
       self.HP.hc += 1
-<<<<<<< HEAD
-      
-      
-=======
-
-      #print "======================\n======================\n======================"
-      #print "GRID %d " % self.HP.hc
-
->>>>>>> e9e31117
       if debugPlots:
           print "======================\n======================\n======================"
           print "GRID %d " % self.HP.hc, "( Debug =", debugPlots,")"
@@ -1391,23 +1378,7 @@
             squished_rets.append(np_array(last_squshed))
             squished_keeps.append(True)
 
-<<<<<<< HEAD
         return (np_array(squished_rets), np_array(squished_keeps))  
-=======
-        if False:
-            print "=================="
-            print gradients
-            print keeps
-            print squished_keeps
-            for ii in rets:
-                print len(ii)
-            print "------------------"
-            for ii in squished_rets:
-                print len(ii)
-
-            print "=================="
-        return (np_array(squished_rets), np_array(squished_keeps))
->>>>>>> e9e31117
 
     def recursiveSelect(self,
                         tData,

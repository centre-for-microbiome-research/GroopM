--- conflicted
+++ resolved
@@ -109,6 +109,7 @@
 import groopmTimekeeper as gtime
 import refine
 from PCA import PCA, Center
+from groopmExceptions import *
 
 np_seterr(all='raise')
 
@@ -190,6 +191,8 @@
         if(not self.promptOnOverwrite()):
             return False
 
+        RE = refine.RefineEngine(timer, BM=self.BM)
+
         # get some data
         self.PM.loadData(timer, loadRawKmers=True, condition="length >= "+str(coreCut))
         print "    %s" % timer.getTimeStamp()
@@ -204,12 +207,11 @@
 
         # cluster and bin!
         print "Create cores"
-        cum_contigs_used_good = self.initialiseCores()
+        cum_contigs_used_good = self.initialiseCores(RE)
         print "    %s" % timer.getTimeStamp()
 
         # condense cores
         print "Refine cores [begin: %d]" % len(self.BM.bins)
-        RE = refine.RefineEngine(timer, BM=self.BM)
         if self.finalPlot:
             prfx = "CORE"
         else:
@@ -221,7 +223,7 @@
         self.BM.saveBins(nuke=True)
         print "    %s" % timer.getTimeStamp()
 
-    def initialiseCores(self):
+    def initialiseCores(self, RE):
         """Process contigs and form CORE bins"""
         num_below_cutoff = 0            # how many consecutive attempts have produced small bins
         breakout_point = 100            # how many will we allow before we stop this loop
@@ -242,11 +244,12 @@
 
             # now search for the "hottest" spots on the blurred map
             # and check for possible bin centroids
+            bids_made = []
             putative_clusters = self.findNewClusterCenters()
+            print putative_clusters
             if(putative_clusters is None):
                 break
             else:
-                bids_made = []
                 partitions = putative_clusters[0]
                 [max_blur_value, max_x, max_y] = putative_clusters[1]
                 self.roundNumber += 1
@@ -270,37 +273,22 @@
                         # work out the distribution in points in this bin
                         bin.makeBinDist(self.PM.transformedCP, self.PM.averageCoverages, self.PM.kmerVals, self.PM.contigLengths)
 
-                        # Plot?
-                        if(self.debugPlots):
-                            bin.plotBin(self.PM.transformedCP, self.PM.contigColors, self.PM.kmerVals, self.PM.contigLengths, fileName="Image_"+str(self.imageCounter))
-                            self.imageCounter += 1
-
-                        # recruit more contigs
-                        bin_size = bin.recruit(self.PM.transformedCP,
-                                               self.PM.averageCoverages,
-                                               self.PM.kmerVals,
-                                               self.PM.contigLengths,
-                                               self.im2RowIndices,
-                                               self.PM.binnedRowIndices,
-                                               self.PM.restrictedRowIndices
-                                               )
-
                         # append this bins list of mapped rowIndices to the main list
                         bids_made.append(bin.id)
                         num_bins += 1
                         self.updatePostBin(bin)
                         num_below_cutoff = 0
                         new_line_counter += 1
-                        print "% 4d"%bin_size,
+                        print "% 4d" % bin.binSize,
 
                         if(self.debugPlots):
+                            bin.plotBin(self.PM.transformedCP, self.PM.contigColors, self.PM.kmerVals, self.PM.contigLengths, fileName="FRESH_"+str(self.imageCounter))
+                            self.imageCounter += 1
                             self.plotHeat("HM_%d.%d.png" % (self.roundNumber, sub_round_number), max=max_blur_value, x=max_x, y=max_y)
-                            bin.plotBin(self.PM.transformedCP, self.PM.contigColors, self.PM.kmerVals, self.PM.contigLengths, fileName="P_BIN_%d"%(bin.id))
                             sub_round_number += 1
-                        bin.plotBin(self.PM.transformedCP, self.PM.contigColors, self.PM.kmerVals, self.PM.contigLengths, fileName="P_BIN_%d"%(bin.id)) #***slow plot!
                     else:
                         # this partition was too small, restrict these guys we don't run across them again
-                        #self.restrictRowIndices(center_row_indices)
+                        self.restrictRowIndices(center_row_indices)
                         num_below_cutoff += 1
 
                     # make the printing prettier
@@ -317,13 +305,34 @@
                     for row_indices in partitions:
                         self.restrictRowIndices(row_indices)
 
+                # try to merge these guys here...
+                if num_bids_made > 1:
+                    RE.mergeSimilarBins(None,
+                                        None,
+                                        bids=bids_made,
+                                        loose=2.)
+            
+                # do some post processing
+                for bid in bids_made:
+                    try:
+                        bin = self.BM.getBin(bid)
+    
+                        # recruit more contigs
+                        bin.recruit(self.PM.transformedCP,
+                                    self.PM.averageCoverages,
+                                    self.PM.kmerVals,
+                                    self.PM.contigLengths,
+                                    self.im2RowIndices,
+                                    self.PM.binnedRowIndices,
+                                    self.PM.restrictedRowIndices
+                                    )                    
+                        self.updatePostBin(bin)
+    
+                        bin.plotBin(self.PM.transformedCP, self.PM.contigColors, self.PM.kmerVals, self.PM.contigLengths, fileName="P_BIN_%d"%(bin.id)) #***slow plot!
+                    
+                    except BinNotFoundException: pass
+            
         print "\n     .... .... .... .... .... .... .... .... .... ...."
-
-        # now we need to update the PM's binIds
-        bids = self.BM.getBids()
-        for bid in bids:
-            for row_index in self.BM.bins[bid].rowIndices:
-                self.PM.binIds[row_index] = bid
 
     def findNewClusterCenters(self):
         """Find a putative cluster"""
@@ -369,12 +378,7 @@
         max_x = densest_index[0] + x_lower
         max_y = densest_index[1] + y_lower
         max_z = densest_index[2]
-<<<<<<< HEAD
-                    
-=======
-
-
->>>>>>> 263385dc
+
         # now get the basic color of this dense point
         putative_center_row_indices = []
 
@@ -541,7 +545,8 @@
       # make a copy of the data we'll be munging
       k_dat = np_copy(np_col_stack((self.PM.kmerVals[rowIndices], self.PM.kmerVals2[rowIndices])))
       c_dat = np_copy(self.PM.transformedCP[rowIndices])
-      l_dat = np_log10(self.PM.contigLengths[rowIndices])
+      l_dat = np_copy(self.PM.contigLengths[rowIndices])
+      col_dat = np_copy(self.PM.contigColors[rowIndices])
       row_indices = np_copy(rowIndices)
 
       # calculate radius threshold in whitened transformed coverage space
@@ -610,7 +615,8 @@
 
           fig.set_size_inches(6,6)
 
-          fileName = "../../images/gh_%d_%d" % (self.cluster_num, iter)
+          #fileName = "../../images/gh_%d_%d" % (self.cluster_num, iter)
+          fileName = "gh_%d_%d" % (self.cluster_num, iter)
           plt.savefig(fileName + '.png',dpi=96)
 
           plt.close(fig)
@@ -679,6 +685,7 @@
         # remove points that have no neighbours, unless they are long enough to be interesting
         noise = []
         putative_noise = c_putative_noise.intersection(k_putative_noise)
+        #putative_noise = c_putative_noise.union(k_putative_noise)
         for index in putative_noise:
           if not self.BM.isGoodBin(l_dat[index], 1):
             noise.append(index)
@@ -689,10 +696,12 @@
           c_whiten_dat = np_delete(c_whiten_dat, noise, axis = 0)
           k_whiten_dat = np_delete(k_whiten_dat, noise, axis = 0)
           l_dat = np_delete(l_dat, noise, axis = 0)
+          col_dat = np_delete(col_dat, noise, axis = 0)
           row_indices = np_delete(row_indices, noise, axis = 0)
 
       # perform hough transform clustering
-      if False:
+      if True:
+        self.HP.hc += 1
         data = k_dat[:,0]
         data -= np_min(data)
         try:
@@ -700,148 +709,121 @@
         except FloatingPointError:
             pass
 
-        k_partitions = self.HP.houghPartition(data)
+        #k_partitions = self.HP.houghPartition(data)
+        k_partitions = self.HP.houghPartition(data, l_dat, imgTag="MER")
 
         if(len(k_partitions) == 0):
-            return None
+          return None
 
         partitions = []
+
+        #-----------------------
+        # GRID
+        fig = plt.figure()
+        ax = plt.subplot(111)
+
+        c_plot_data = np_copy(c_dat[:,2])/10
+        k_plot_data = np_copy(k_dat[:,0])
+        k_sorted_indices = np_argsort(k_plot_data)
+        c_sorted_indices = np_argsort(c_plot_data)
+        k_plot_data = k_plot_data[k_sorted_indices]
+        c_plot_data = c_plot_data[c_sorted_indices]
+        c_max = np_max(c_plot_data) * 1.1
+        k_max = np_max(k_plot_data) * 1.1
+        c_min = np_min(c_plot_data) * 0.9
+        k_min = np_min(k_plot_data) * 0.9
+        k_eps = (k_max - k_min) / len(row_indices)
+        c_eps = (c_max - c_min) / len(row_indices)
+
+        start = 0
+        k_lines = []
+        k_sizes = [len(p) for p in k_partitions]
+        for k in range(len(k_sizes)-1):
+            k_lines.append(k_plot_data[k_sizes[k]+start]+k_eps)
+            start += k_sizes[k]
+
+        k_temp = {}
+        c_temp = {}
+        for ii in range(len(row_indices)):
+            k_temp[row_indices[k_sorted_indices[ii]]] = ii
+            c_temp[row_indices[c_sorted_indices[ii]]] = ii
+        schooched_c = []
+        schooched_k = []
+        for ri in row_indices:
+            schooched_k.append(k_temp[ri])
+            schooched_c.append(c_temp[ri])
+        schooched_k = np_array(schooched_k)
+        schooched_c = np_array(schooched_c)
+
+        cols=self.PM.contigColors[row_indices]
+        lens = np_sqrt(self.PM.contigLengths[row_indices])
+
+        ax.scatter(k_plot_data[schooched_k], c_plot_data[schooched_c], edgecolors=cols, c=disp_cols, s=lens)
+
+        for k in k_lines:
+            plt.plot([k,k], [c_min, c_max], 'b-')
+
+        pc = 0
         for k_part in k_partitions:
+            pc += 1
+            k_sep_indices = row_indices[k_part]
             part_bp = np_sum(l_dat[k_part])
             if self.BM.isGoodBin(part_bp, len(k_part), ms=5):
+
                 data = np_copy(c_dat[k_part,2]/10)
+                l_data = np_copy(l_dat[k_part])
                 data -= np_min(data)
                 try:
                     data /= np_max(data)
                 except FloatingPointError:
                     pass
 
-                c_partitions = self.HP.houghPartition(data)
+                c_partitions = self.HP.houghPartition(data, l_data, imgTag="COV")
+
+                #-----
+                # GRID
+                c_plot_data = self.PM.transformedCP[k_sep_indices][:,2]/10
+                c_plot_data = c_plot_data[np_argsort(c_plot_data)]
+
+                start = 0
+                c_lines = []
+                c_sizes = [len(p) for p in c_partitions]
+                for c in range(len(c_sizes)-1):
+                    c_lines.append(c_plot_data[c_sizes[c]+start]+c_eps)
+                    start += c_sizes[c]
+
+                if pc == 1:
+                    k_line_min = k_min
+                else:
+                    k_line_min = k_lines[pc-2]
+
+                if pc == len(k_partitions):
+                    k_line_max = k_max
+                else:
+                    k_line_max = k_lines[pc-1]
+
+
+                for c in c_lines:
+                    plt.plot([k_line_min,k_line_max], [c, c], 'g-')
 
                 for c_part in c_partitions:
                     partitions.append(np_array(k_part[c_part]))
 
+        ax.set_xlim(k_min, k_max)
+        ax.set_ylim(c_min, c_max)
+        fig.set_size_inches(6,6)
+        plt.savefig("%d_GRID" % self.HP.hc,dpi=300)
+        plt.close()
+        del fig
+        
         ret_parts = []
         for p in partitions:
             ret_parts.append(np_array(row_indices[p]))
 
         return np_array(ret_parts)
 
-      return [np_array(row_indices)]
-
-    def smartPartO(self, rowIndices):
-        """Partition a collection of contigs into 'core' groups"""
-
-        from scipy.spatial import KDTree as kdt
-        from colorsys import hsv_to_rgb as htr
-
-        # magic numbers!
-        k_move_perc = 0.2
-        c_move_perc = 0.1
-        num_iterations = 10
-        K = 10
-
-        # make a copy of the data we'll be munging
-        k_dat = np_copy(self.PM.kmerVals[rowIndices])
-        c_dat = np_copy(self.PM.transformedCP[rowIndices])
-        l_dat = np_log10(self.PM.contigLengths[rowIndices])
-        dat_indices = np_arange(len(rowIndices))
-
-        iter = 0
-        while iter < num_iterations:
-            # keep on refining the partitions
-            iter += 1
-            partitions = []
-            self.HP.hc += 1
-
-            num_points = len(rowIndices)
-            fileName = "gh_%d_%d" % (self.HP.hc, iter)
-
-            # use HSV to RGB to generate colors
-            S = 1       # SAT and VAL remain fixed at 1. Reduce to make
-            V = 1       # Pastels if that's your preference...
-            disp_cols = np_array([htr(val, S, V) for val in k_dat]).reshape(((num_points, 3)))
-
-            fig = plt.figure()
-            ax = fig.add_subplot(111, projection='3d')
-
-            ax.scatter(c_dat[:,0],
-                       c_dat[:,1],
-                       c_dat[:,2],
-                       edgecolors=disp_cols,
-                       c=disp_cols,
-#                       s=l_dat,
-                       marker='.')
-
-            fig.set_size_inches(6,6)
-            plt.savefig(fileName,dpi=300)
-
-            plt.close(fig)
-            del fig
-
-            data = np_copy(k_dat)
-            data -= np_min(data)
-            try:
-                data /= np_max(data)
-            except FloatingPointError:
-                pass
-<<<<<<< HEAD
-    
-            k_partitions = self.HP.houghPartition(data, imgTag="MER")
-            
-=======
-
-            k_partitions = self.HP.houghPartition(data)
-
->>>>>>> 263385dc
-            if(len(k_partitions) == 0):
-                return None
-
-            pc = 0
-            for k_part in k_partitions:
-                pc += 1
-                part_bp = np_sum(l_dat[k_part])
-                if self.BM.isGoodBin(part_bp, len(k_part), ms=5):
-                    data = np_copy(c_dat[k_part,2]/10)
-                    data -= np_min(data)
-                    try:
-                        data /= np_max(data)
-                    except FloatingPointError:
-                        pass
-<<<<<<< HEAD
-    
-                    c_partitions = self.HP.houghPartition(data, imgTag="COV")
-                    
-=======
-
-                    c_partitions = self.HP.houghPartition(data)
-
->>>>>>> 263385dc
-                    for c_part in c_partitions:
-                        partitions.append(np_array(k_part[c_part]))
-
-            # time to move the contigs around a bit
-            # first adjust the coverage based on kmer similarity
-            # move each point closer to it's grid centroid
-            for p in partitions:
-                grid_centroid = np_mean(c_dat[p], axis=0) * c_move_perc
-                c_dat[p] *= (1 - c_move_perc)
-                c_dat[p] += grid_centroid
-
-            search_tree = kdt(c_dat)
-            new_k_dat = np_zeros((len(k_dat)))
-            for index in dat_indices:
-                # get the K closest contigs
-                k = np_min([K, len(dat_indices)-1])
-                kmer_centroid = np_mean(k_dat[search_tree.query(c_dat[index], k=k)[1][1:]], axis=0) * k_move_perc
-                new_k_dat[index] = k_dat[index] * (1 - k_move_perc) + kmer_centroid
-            k_dat = new_k_dat
-
-        ret_parts = []
-        for p in partitions:
-            ret_parts.append(np_array(rowIndices[p]))
-
-        return np_array(ret_parts)
+      else:
+        return [np_array(row_indices)]
 
     def smartPart(self, rowIndices):
         """Partition a collection of contigs into 'core' groups"""
@@ -931,23 +913,17 @@
                     else:
                         k_line_max = k_lines[pc-1]
 
-                    c_plot_data = self.PM.transformedCP[k_sep_indices][:,2]/10
                     data = np_copy(self.PM.transformedCP[k_sep_indices][:,2])
                     data -= np_min(data)
                     try:
                         data /= np_max(data)
                     except FloatingPointError:
                         pass
-<<<<<<< HEAD
-    
+
                     c_partitions = self.HP.houghPartition(data, self.PM.contigLengths[rowIndices], imgTag="COV(%0.2f-%0.2f)" % (k_line_min,k_line_max))
-                    
-=======
-
-                    c_partitions = self.HP.houghPartition(data, imgTag="COV(%0.2f-%0.2f)" % (k_line_min,k_line_max))
-
->>>>>>> 263385dc
+                    c_plot_data = self.PM.transformedCP[k_sep_indices][:,2]/10
                     c_plot_data = c_plot_data[np_argsort(c_plot_data)]
+
                     start = 0
                     c_lines = []
                     c_sizes = [len(p) for p in c_partitions]
@@ -1200,7 +1176,9 @@
 
     def updatePostBin(self, bin):
         """Update data structures after assigning contigs to a new bin"""
+        bid = bin.id
         for row_index in bin.rowIndices:
+            self.PM.binIds[row_index] = bid
             self.setRowIndexAssigned(row_index)
 
     def setRowIndexAssigned(self, rowIndex):
@@ -1383,7 +1361,6 @@
     def __init__(self):
         self.hc = 0
 
-<<<<<<< HEAD
     def houghPartition(self, dAta, lengths, level=0, side="C", imgTag=None):
         d_len_raw = int(len(dAta))
         if d_len_raw < 2:
@@ -1399,13 +1376,14 @@
         
         log_cov_counts = np_bincount(np_array([int(i) for i in np_log10(lengths)]))
         mode_count_index = np_argmax(log_cov_counts)
-        scales = [int(oo) for oo in np_ones((len(log_cov_counts)))]
+        scales_per = {}
+        scales = np_ones((len(log_cov_counts)))
         mult = 10
         for i in range(mode_count_index + 1, len(log_cov_counts)):
-            scales[i] *= mult
+            scales[i] = int(scales[i] * mult)
             mult *= 10
-            
-        fake_data = []
+        
+        fake_data = []       
         fake2real = {}
         real2fake = {}
         mult_counts = {}
@@ -1481,9 +1459,6 @@
             pass
         diffs *= len(diffs)
         
-        if level == 0:
-            final_diffs = np_copy(diffs)
-        
         t_data = np_array(zip(diffs, np_arange(d_len)))
         im_shape = (int(np_max(t_data, axis=0)[0]+1), d_len)
         
@@ -1532,7 +1507,6 @@
             
         if len(block_lens) == 0:
             return np_array([np_arange(len(dAta))])
-        
         
         # work out what we'll keep and what we'll refine more
         longest_block = np_argmax(block_lens)
@@ -1558,25 +1532,10 @@
                 right.append(o_cutz[ii])
             except KeyError:
                 pass
+        
         left = np_array(left)
         selected = np_array(selected)
         right = np_array(right)
-        #left = sorted_indices_raw[:sel_start]
-        #selected = sorted_indices_raw[sel_start:sel_end]
-        #right = sorted_indices_raw[sel_end:]
-
-        if level == 0:
-            print "SPLIT"
-            for kk in range(fake_start):
-                print fake2real[kk],
-            print 
-            for kk in range(fake_start, fake_end):
-                print fake2real[kk],
-            print 
-            for kk in range(fake_end, d_len):
-                print fake2real[kk],
-            print '\nEND_SPLIT'
-            
             
         rets = []
         if len(left) > 0:
@@ -1592,8 +1551,39 @@
             for A in right_p:
                 rets.append(np_array([right[i] for i in A]))
 
-        if level == 0:
-            print "AALLL", 
+        if False:
+            # this was kinds hard to write and 
+            # is still an idea worth pursuing.
+            # can it for now...
+            flat_data = []
+            for i in range(len(dAta)):
+                for k in range(scales[int(np_log10(lengths[i]))]):
+                    flat_data.append(dAta[i])
+
+            sorted_indices_flat = np_argsort(flat_data)
+            data = np_array(flat_data)[sorted_indices_flat]
+            data -= np_min(data)
+
+            # work out weightings
+            # we want to know how much each value differs from it's neighbours
+            back_diffs = [float(data[i] - data[i-1]) for i in range(1,d_len)]
+            diffs = [back_diffs[0]]
+            for i in range(len(back_diffs)-1):
+                diffs.append((back_diffs[i] + back_diffs[i+1])/2)
+            diffs.append(back_diffs[-1])
+            diffs = np_array(diffs)**2
+            
+            # replace the data array by the sum of it's diffs
+            for i in range(1, d_len):
+                diffs[i] += diffs[i-1]
+                
+            diffs -= np_min(diffs)
+            try:
+                diffs /= np_max(diffs)
+            except FloatingPointError:
+                pass
+            diffs *= len(diffs)
+            
             for ret in rets:
                 spread_ret = []
                 # these are real indices
@@ -1601,128 +1591,7 @@
                     # now get fake indices
                     for fake_index in real2fake[index]:
                         spread_ret.append(fake_index)
-                print final_diffs[spread_ret], 
-            print "DOONNNE"
-
-        return np_array(rets)
-    
-    def houghPartitionO(self, dAta, lengths, level=0, side="C", imgTag=None):
-=======
-    def houghPartition(self, dAta, level=0, side="C", imgTag=None):
->>>>>>> 263385dc
-        d_len = int(len(dAta))
-        if d_len < 2:
-            return np_array([[0]])
-
-        if d_len < 3:
-            return np_array([[0,1]])
-
-        # Force the data to fill the space
-        sorted_indices = np_argsort(dAta)
-        data = dAta[sorted_indices]
-        data -= np_min(data)
-
-        # work out weightings
-        # we want to know how much each value differs from it's neighbours
-        back_diffs = [float(data[i] - data[i-1]) for i in range(1,d_len)]
-        diffs = [back_diffs[0]]
-        for i in range(len(back_diffs)-1):
-            diffs.append((back_diffs[i] + back_diffs[i+1])/2)
-        diffs.append(back_diffs[-1])
-        diffs = np_array(diffs)**2
-
-        # replace the data array by the sum of it's diffs
-        for i in range(1, d_len):
-            diffs[i] += diffs[i-1]
-
-        diffs -= np_min(diffs)
-        try:
-            diffs /= np_max(diffs)
-        except FloatingPointError:
-            pass
-        diffs *= len(diffs)
-<<<<<<< HEAD
-        
-=======
-
-        #t_data = np_array(zip(np_around(data), np_arange(d_len)))
->>>>>>> 263385dc
-        t_data = np_array(zip(diffs, np_arange(d_len)))
-        im_shape = (int(np_max(t_data, axis=0)[0]+1), d_len)
-
-        # find the most prominent line
-        (m, c, accumulator) = self.hough(t_data.astype(float), im_shape)
-
-        # create the line we found and see which of the original points lie on
-        # the line
-        found_line = self.points2Line(np_array([[c,0],[m*im_shape[1]+c,im_shape[1]]]), im_shape[1], im_shape[0], 3)
-
-        # we need to protect against the data line crossing
-        # in and out of the "found line"
-        in_block = False
-        block_starts = []
-        block_lens = []
-        ii = -1
-        for p in t_data.astype('int'):
-            ii += 1
-            if tuple(p) in found_line:
-                if not in_block:
-                    in_block = True
-                    block_starts.append(ii)
-            else:
-                if in_block:
-                    in_block = False
-                    block_lens.append(ii - block_starts[-1] + 1)
-
-        if in_block:
-            # finishing block
-            block_lens.append(ii - block_starts[-1] + 1)
-
-        if imgTag is not None:
-<<<<<<< HEAD
-            print "%d_%s_%s_%d DL: %d BL: %d" % (self.hc, imgTag, side, level, len(dAta), len(block_lens))
-            
-=======
-            print "%d_%s_%s_%d DL: %d BL: %d" % (self.hc, imgTag, side, level, len(diffs), len(block_lens))
-
->>>>>>> 263385dc
-        if len(block_lens) == 0:
-            return np_array([np_arange(len(dAta))])
-
-        longest_block = np_argmax(block_lens)
-        sel_start = block_starts[longest_block]
-        sel_end = block_lens[longest_block] + sel_start
-
-        if imgTag is not None:
-            # make a pretty picture
-            fff = np_ones(im_shape) * 255
-            for p in found_line.keys():
-                fff[p[0],p[1]] = 220
-            for p in t_data:
-                fff[p[0],p[1]] = 0
-            # scale so colors look sharper
-            accumulator -= np_min(accumulator)
-            accumulator /= np_max(accumulator)
-            accumulator *= 255
-
-            imsave("%d_%s_%s_%d.png" % (self.hc, imgTag, side, level), np_concatenate([accumulator,fff]))
-
-        rets = []
-        left = sorted_indices[:sel_start]
-        if len(left) > 0:
-            left_p = self.houghPartition(dAta[left], lengths[left], side="%sL" %side, level=level+1, imgTag=imgTag)
-            for A in left_p:
-                rets.append(np_array([left[i] for i in A]))
-
-        selected = sorted_indices[sel_start:sel_end]
-        if len(selected) > 0:
-            rets.append(selected)
-
-        right = sorted_indices[sel_end:]
-        if len(right) > 0:
-            right_p = self.houghPartition(dAta[right], lengths[right], side="%sR" %side, level=level+1, imgTag=imgTag)
-            for A in right_p:
-                rets.append(np_array([right[i] for i in A]))
+                # examine diffs[spread_ret], 
 
         return np_array(rets)
 

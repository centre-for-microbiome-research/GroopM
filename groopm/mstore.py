--- conflicted
+++ resolved
@@ -970,13 +970,6 @@
         sig = dict(zip(self.kmerCols, [0.0] * self.numMers))
         ll = len(seq)
         for i in range(0,ll-self.kLen+1):
-<<<<<<< HEAD
-            this_mer = self.shiftLowLexi(seq[i:i+self.kLen])
-            try:
-                sig[this_mer] += 1
-            except KeyError:
-                pass
-=======
             try:
                 this_mer = self.llDict[seq[i:i+self.kLen]]
                 try:
@@ -986,7 +979,6 @@
             except KeyError:
                 pass
 
->>>>>>> 50ad6064
         # normalise by length and return
         return dict(zip(self.kmerCols, [ X / ll for X in sig.values()]))
 
